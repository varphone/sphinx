--- conflicted
+++ resolved
@@ -28,12 +28,9 @@
         `treeloc` is for future use.
         """
         raise NotImplementedError()
-<<<<<<< HEAD
     
     def get_node(self, node_id):
         raise NotImplementedError()
-=======
->>>>>>> 6d4bd91c
 
     def post_build(self):
         """Called after a build has completed. Use this to finalize the
@@ -41,26 +38,12 @@
         """
         pass
 
-<<<<<<< HEAD
     def add_comment(self, parent_id, text, displayed, 
                     username, rating, time, proposal, proposal_diff):
         """Called when a comment is being added."""
         raise NotImplementedError()
 
     def get_comment(self, comment_id):
-=======
-    def add_comment(self, parent_id, text, displayed, username,
-                    rating, time):
-        """Called when a comment is being added."""
-        raise NotImplementedError()
-
-    def get_comments(self, parent_id):
-        """Called to retrieve all comments for a node."""
-        raise NotImplementedError()
-
-    def add_proposal(self, parent_id, text, displayed, username,
-                    rating, time):
->>>>>>> 6d4bd91c
         raise NotImplementedError()
 
     def get_comments(self, parent_id, user_id):
