--- conflicted
+++ resolved
@@ -399,11 +399,6 @@
 
         favicon = self.config.html_favicon and \
             path.basename(self.config.html_favicon) or ''
-<<<<<<< HEAD
-        if favicon and os.path.splitext(favicon)[1] != '.ico':
-            logger.warning('html_favicon is not an .ico file')
-=======
->>>>>>> 9f5f169a
 
         if not isinstance(self.config.html_use_opensearch, string_types):
             logger.warning('html_use_opensearch config value must now be a string')
