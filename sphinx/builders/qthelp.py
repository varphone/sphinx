--- conflicted
+++ resolved
@@ -203,13 +203,8 @@
         nspace = nspace.lower()
 
         # write the project file
-<<<<<<< HEAD
-        with codecs.open(path.join(outdir, outname+'.qhp'), 'w', 'utf-8') as f:  # type: ignore
+        with codecs.open(path.join(outdir, outname + '.qhp'), 'w', 'utf-8') as f:  # type: ignore
             f.write(project_template % {  # type: ignore
-=======
-        with codecs.open(path.join(outdir, outname + '.qhp'), 'w', 'utf-8') as f:
-            f.write(project_template % {
->>>>>>> 478306e0
                 'outname': htmlescape(outname),
                 'title': htmlescape(self.config.html_title),
                 'version': htmlescape(self.config.version),
@@ -224,15 +219,9 @@
             nspace, 'doc', self.get_target_uri(self.config.master_doc))
         startpage = 'qthelp://' + posixpath.join(nspace, 'doc', 'index.html')
 
-<<<<<<< HEAD
         logger.info('writing collection project file...')
-        with codecs.open(path.join(outdir, outname+'.qhcp'), 'w', 'utf-8') as f:  # type: ignore  # NOQA
+        with codecs.open(path.join(outdir, outname + '.qhcp'), 'w', 'utf-8') as f:  # type: ignore  # NOQA
             f.write(collection_template % {  # type: ignore
-=======
-        self.info('writing collection project file...')
-        with codecs.open(path.join(outdir, outname + '.qhcp'), 'w', 'utf-8') as f:
-            f.write(collection_template % {
->>>>>>> 478306e0
                 'outname': htmlescape(outname),
                 'title': htmlescape(self.config.html_short_title),
                 'homepage': htmlescape(homepage),
