--- conflicted
+++ resolved
@@ -444,12 +444,8 @@
 % Include hyperref last.
 \RequirePackage[colorlinks,breaklinks,
                 linkcolor=InnerLinkColor,filecolor=OuterLinkColor,
-<<<<<<< HEAD
-                menucolor=OuterLinkColor,urlcolor=OuterLinkColor]{hyperref}
-=======
-                menucolor=OuterLinkColor,pagecolor=OuterLinkColor,
-                urlcolor=OuterLinkColor,citecolor=InnerLinkColor]{hyperref}
->>>>>>> 020410f2
+                menucolor=OuterLinkColor,urlcolor=OuterLinkColor,
+                citecolor=InnerLinkColor]{hyperref}
 
 % From docutils.writers.latex2e
 \providecommand{\DUspan}[2]{%
