# -*- coding: utf-8 -*-
"""
    sphinx.util
    ~~~~~~~~~~~

    Utility functions for Sphinx.

    :copyright: Copyright 2007-2010 by the Sphinx team, see AUTHORS.
    :license: BSD, see LICENSE for details.
"""

import os
import re
import sys
import time
import errno
import types
import shutil
import fnmatch
import tempfile
import posixpath
import traceback
from os import path

import docutils
<<<<<<< HEAD
from docutils import nodes
=======
from docutils.utils import relative_path
>>>>>>> 75be813e

import sphinx

# Errnos that we need.
EEXIST = getattr(errno, 'EEXIST', 0)
ENOENT = getattr(errno, 'ENOENT', 0)

# Generally useful regular expressions.
ws_re = re.compile(r'\s+')
explicit_title_re = re.compile('^(.+?)\s*<(.*?)>$', re.DOTALL)
caption_ref_re = explicit_title_re  # b/w compat alias
url_re = re.compile(r'(?P<schema>.+)://.*')

# SEP separates path elements in the canonical file names
#
# Define SEP as a manifest constant, not so much because we expect it to change
# in the future as to avoid the suspicion that a stray "/" in the code is a
# hangover from more *nix-oriented origins.
SEP = "/"

def os_path(canonicalpath):
    return canonicalpath.replace(SEP, os.path.sep)


def relative_uri(base, to):
    """Return a relative URL from ``base`` to ``to``."""
    if to.startswith(SEP):
        return to
    b2 = base.split(SEP)
    t2 = to.split(SEP)
    # remove common segments
    for x, y in zip(b2, t2):
        if x != y:
            break
        b2.pop(0)
        t2.pop(0)
    return ('..' + SEP) * (len(b2)-1) + SEP.join(t2)


def docname_join(basedocname, docname):
    return posixpath.normpath(
        posixpath.join('/' + basedocname, '..', docname))[1:]


def ensuredir(path):
    """Ensure that a path exists."""
    try:
        os.makedirs(path)
    except OSError, err:
        # 0 for Jython/Win32
        if err.errno not in [0, EEXIST]:
            raise


def walk(top, topdown=True, followlinks=False):
    """
    Backport of os.walk from 2.6, where the followlinks argument was added.
    """
    names = os.listdir(top)

    dirs, nondirs = [], []
    for name in names:
        if path.isdir(path.join(top, name)):
            dirs.append(name)
        else:
            nondirs.append(name)

    if topdown:
        yield top, dirs, nondirs
    for name in dirs:
        fullpath = path.join(top, name)
        if followlinks or not path.islink(fullpath):
            for x in walk(fullpath, topdown, followlinks):
                yield x
    if not topdown:
        yield top, dirs, nondirs


def get_matching_files(dirname, exclude_matchers=()):
    """
    Get all file names in a directory, recursively.

    Exclude files and dirs matching some matcher in *exclude_matchers*.
    """
    # dirname is a normalized absolute path.
    dirname = path.normpath(path.abspath(dirname))
    dirlen = len(dirname) + 1    # exclude final os.path.sep

    for root, dirs, files in walk(dirname, followlinks=True):
        relativeroot = root[dirlen:]

        qdirs = enumerate(path.join(relativeroot, dn).replace(os.path.sep, SEP)
                          for dn in dirs)
        qfiles = enumerate(path.join(relativeroot, fn).replace(os.path.sep, SEP)
                           for fn in files)
        for matcher in exclude_matchers:
            qdirs = [entry for entry in qdirs if not matcher(entry[1])]
            qfiles = [entry for entry in qfiles if not matcher(entry[1])]

        dirs[:] = sorted(dirs[i] for (i, _) in qdirs)

        for i, filename in sorted(qfiles):
            yield filename


def get_matching_docs(dirname, suffix, exclude_matchers=()):
    """
    Get all file names (without suffix) matching a suffix in a
    directory, recursively.

    Exclude files and dirs matching a pattern in *exclude_patterns*.
    """
    suffixpattern = '*' + suffix
    for filename in get_matching_files(dirname, exclude_matchers):
        if not fnmatch.fnmatch(filename, suffixpattern):
            continue
        yield filename[:-len(suffix)]


def mtimes_of_files(dirnames, suffix):
    for dirname in dirnames:
        for root, dirs, files in os.walk(dirname):
            for sfile in files:
                if sfile.endswith(suffix):
                    try:
                        yield path.getmtime(path.join(root, sfile))
                    except EnvironmentError:
                        pass


def shorten_result(text='', keywords=[], maxlen=240, fuzz=60):
    if not text:
        text = ''
    text_low = text.lower()
    beg = -1
    for k in keywords:
        i = text_low.find(k.lower())
        if (i > -1 and i < beg) or beg == -1:
            beg = i
    excerpt_beg = 0
    if beg > fuzz:
        for sep in ('.', ':', ';', '='):
            eb = text.find(sep, beg - fuzz, beg - 1)
            if eb > -1:
                eb += 1
                break
        else:
            eb = beg - fuzz
        excerpt_beg = eb
    if excerpt_beg < 0:
        excerpt_beg = 0
    msg = text[excerpt_beg:beg+maxlen]
    if beg > fuzz:
        msg = '... ' + msg
    if beg < len(text)-maxlen:
        msg = msg + ' ...'
    return msg


class attrdict(dict):
    def __getattr__(self, key):
        return self[key]
    def __setattr__(self, key, val):
        self[key] = val
    def __delattr__(self, key):
        del self[key]


def fmt_ex(ex):
    """Format a single line with an exception description."""
    return traceback.format_exception_only(ex.__class__, ex)[-1].strip()


def rpartition(s, t):
    """Similar to str.rpartition from 2.5, but doesn't return the separator."""
    i = s.rfind(t)
    if i != -1:
        return s[:i], s[i+len(t):]
    return '', s


def format_exception_cut_frames(x=1):
    """
    Format an exception with traceback, but only the last x frames.
    """
    typ, val, tb = sys.exc_info()
    #res = ['Traceback (most recent call last):\n']
    res = []
    tbres = traceback.format_tb(tb)
    res += tbres[-x:]
    res += traceback.format_exception_only(typ, val)
    return ''.join(res)


def save_traceback():
    """
    Save the current exception's traceback in a temporary file.
    """
    exc = traceback.format_exc()
    fd, path = tempfile.mkstemp('.log', 'sphinx-err-')
    os.write(fd, '# Sphinx version: %s\n' % sphinx.__version__)
    os.write(fd, '# Docutils version: %s %s\n' % (docutils.__version__,
                                                  docutils.__version_details__))
    os.write(fd, exc)
    os.close(fd)
    return path


def _translate_pattern(pat):
    """
    Translate a shell-style glob pattern to a regular expression.

    Adapted from the fnmatch module, but enhanced so that single stars don't
    match slashes.
    """
    i, n = 0, len(pat)
    res = ''
    while i < n:
        c = pat[i]
        i += 1
        if c == '*':
            if i < n and pat[i] == '*':
                # double star matches slashes too
                i += 1
                res = res + '.*'
            else:
                # single star doesn't match slashes
                res = res + '[^/]*'
        elif c == '?':
            # question mark doesn't match slashes too
            res = res + '[^/]'
        elif c == '[':
            j = i
            if j < n and pat[j] == '!':
                j += 1
            if j < n and pat[j] == ']':
                j += 1
            while j < n and pat[j] != ']':
                j += 1
            if j >= n:
                res = res + '\\['
            else:
                stuff = pat[i:j].replace('\\', '\\\\')
                i = j + 1
                if stuff[0] == '!':
                    # negative pattern mustn't match slashes too
                    stuff = '^/' + stuff[1:]
                elif stuff[0] == '^':
                    stuff = '\\' + stuff
                res = '%s[%s]' % (res, stuff)
        else:
            res += re.escape(c)
    return res + '$'

def compile_matchers(patterns):
    return [re.compile(_translate_pattern(pat)).match for pat in patterns]


_pat_cache = {}

def patmatch(name, pat):
    """
    Return if name matches pat.  Adapted from fnmatch module.
    """
    if pat not in _pat_cache:
        _pat_cache[pat] = re.compile(_translate_pattern(pat))
    return _pat_cache[pat].match(name)

def patfilter(names, pat):
    """
    Return the subset of the list NAMES that match PAT.
    Adapted from fnmatch module.
    """
    if pat not in _pat_cache:
        _pat_cache[pat] = re.compile(_translate_pattern(pat))
    match = _pat_cache[pat].match
    return filter(match, names)


no_fn_re = re.compile(r'[^a-zA-Z0-9_-]')

def make_filename(string):
    return no_fn_re.sub('', string)


def nested_parse_with_titles(state, content, node):
    # hack around title style bookkeeping
    surrounding_title_styles = state.memo.title_styles
    surrounding_section_level = state.memo.section_level
    state.memo.title_styles = []
    state.memo.section_level = 0
    try:
        return state.nested_parse(content, 0, node, match_titles=1)
    finally:
        state.memo.title_styles = surrounding_title_styles
        state.memo.section_level = surrounding_section_level


def ustrftime(format, *args):
    # strftime for unicode strings
    return time.strftime(unicode(format).encode('utf-8'), *args).decode('utf-8')


class Tee(object):
    """
    File-like object writing to two streams.
    """
    def __init__(self, stream1, stream2):
        self.stream1 = stream1
        self.stream2 = stream2

    def write(self, text):
        self.stream1.write(text)
        self.stream2.write(text)


class FilenameUniqDict(dict):
    """
    A dictionary that automatically generates unique names for its keys,
    interpreted as filenames, and keeps track of a set of docnames they
    appear in.  Used for images and downloadable files in the environment.
    """
    def __init__(self):
        self._existing = set()

    def add_file(self, docname, newfile):
        if newfile in self:
            self[newfile][0].add(docname)
            return self[newfile][1]
        uniquename = path.basename(newfile)
        base, ext = path.splitext(uniquename)
        i = 0
        while uniquename in self._existing:
            i += 1
            uniquename = '%s%s%s' % (base, i, ext)
        self[newfile] = (set([docname]), uniquename)
        self._existing.add(uniquename)
        return uniquename

    def purge_doc(self, docname):
        for filename, (docs, _) in self.items():
            docs.discard(docname)
            #if not docs:
            #    del self[filename]
            #    self._existing.discard(filename)

    def __getstate__(self):
        return self._existing

    def __setstate__(self, state):
        self._existing = state


def parselinenos(spec, total):
    """
    Parse a line number spec (such as "1,2,4-6") and return a list of
    wanted line numbers.
    """
    items = list()
    parts = spec.split(',')
    for part in parts:
        try:
            begend = part.strip().split('-')
            if len(begend) > 2:
                raise ValueError
            if len(begend) == 1:
                items.append(int(begend[0])-1)
            else:
                start = (begend[0] == '') and 0 or int(begend[0])-1
                end = (begend[1] == '') and total or int(begend[1])
                items.extend(xrange(start, end))
        except Exception, err:
            raise ValueError('invalid line number spec: %r' % spec)
    return items


def force_decode(string, encoding):
    if isinstance(string, str):
        if encoding:
            string = string.decode(encoding)
        else:
            try:
                # try decoding with utf-8, should only work for real UTF-8
                string = string.decode('utf-8')
            except UnicodeError:
                # last resort -- can't fail
                string = string.decode('latin1')
    return string


def movefile(source, dest):
    """Move a file, removing the destination if it exists."""
    if os.path.exists(dest):
        try:
            os.unlink(dest)
        except OSError:
            pass
    os.rename(source, dest)


def copytimes(source, dest):
    """Copy a file's modification times."""
    st = os.stat(source)
    if hasattr(os, 'utime'):
        os.utime(dest, (st.st_atime, st.st_mtime))


def copyfile(source, dest):
    """Copy a file and its modification times, if possible."""
    shutil.copyfile(source, dest)
    try:
        # don't do full copystat because the source may be read-only
        copytimes(source, dest)
    except OSError:
        pass


def copy_static_entry(source, targetdir, builder, context={},
                      exclude_matchers=(), level=0):
    if exclude_matchers:
        relpath = relative_path(builder.srcdir, source)
        for matcher in exclude_matchers:
            if matcher(relpath):
                return
    if path.isfile(source):
        target = path.join(targetdir, path.basename(source))
        if source.lower().endswith('_t') and builder.templates:
            # templated!
            fsrc = open(source, 'rb')
            fdst = open(target[:-2], 'wb')
            fdst.write(builder.templates.render_string(fsrc.read(), context))
            fsrc.close()
            fdst.close()
        else:
            copyfile(source, target)
    elif path.isdir(source):
        if level == 0:
            for entry in os.listdir(source):
                if entry.startswith('.'):
                    continue
                copy_static_entry(path.join(source, entry), targetdir,
                                  builder, context, level=1,
                                  exclude_matchers=exclude_matchers)
        else:
            target = path.join(targetdir, path.basename(source))
            if path.exists(target):
                shutil.rmtree(target)
            shutil.copytree(source, target)


def clean_astext(node):
    """Like node.astext(), but ignore images."""
    node = node.deepcopy()
    for img in node.traverse(docutils.nodes.image):
        img['alt'] = ''
    return node.astext()


def split_explicit_title(text):
    """Split role content into title and target, if given."""
    match = explicit_title_re.match(text)
    if match:
        return True, match.group(1), match.group(2)
    return False, text, text


<<<<<<< HEAD
def make_refnode(builder, fromdocname, todocname, targetid, child, title=None):
    """Shortcut to create a reference node."""
    node = nodes.reference('', '')
    if fromdocname == todocname:
        node['refid'] = targetid
    else:
        node['refuri'] = (builder.get_relative_uri(fromdocname, todocname)
                          + '#' + targetid)
    if title:
        node['reftitle'] = title
    node.append(child)
    return node

=======
try:
    any = any
except NameError:
    def any(gen):
        for i in gen:
            if i:
                return True
        return False
>>>>>>> 75be813e

# monkey-patch Node.traverse to get more speed
# traverse() is called so many times during a build that it saves
# on average 20-25% overall build time!

def _all_traverse(self, result):
    """Version of Node.traverse() that doesn't need a condition."""
    result.append(self)
    for child in self.children:
        child._all_traverse(result)
    return result

def _fast_traverse(self, cls, result):
    """Version of Node.traverse() that only supports instance checks."""
    if isinstance(self, cls):
        result.append(self)
    for child in self.children:
        child._fast_traverse(cls, result)
    return result

def _new_traverse(self, condition=None,
                 include_self=1, descend=1, siblings=0, ascend=0):
    if include_self and descend and not siblings and not ascend:
        if condition is None:
            return self._all_traverse([])
        elif isinstance(condition, (types.ClassType, type)):
            return self._fast_traverse(condition, [])
    return self._old_traverse(condition, include_self,
                              descend, siblings, ascend)

nodes.Node._old_traverse = nodes.Node.traverse
nodes.Node._all_traverse = _all_traverse
nodes.Node._fast_traverse = _fast_traverse
nodes.Node.traverse = _new_traverse<|MERGE_RESOLUTION|>--- conflicted
+++ resolved
@@ -23,11 +23,8 @@
 from os import path
 
 import docutils
-<<<<<<< HEAD
 from docutils import nodes
-=======
 from docutils.utils import relative_path
->>>>>>> 75be813e
 
 import sphinx
 
@@ -494,7 +491,6 @@
     return False, text, text
 
 
-<<<<<<< HEAD
 def make_refnode(builder, fromdocname, todocname, targetid, child, title=None):
     """Shortcut to create a reference node."""
     node = nodes.reference('', '')
@@ -508,7 +504,7 @@
     node.append(child)
     return node
 
-=======
+
 try:
     any = any
 except NameError:
@@ -517,7 +513,7 @@
             if i:
                 return True
         return False
->>>>>>> 75be813e
+
 
 # monkey-patch Node.traverse to get more speed
 # traverse() is called so many times during a build that it saves
