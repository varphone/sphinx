# -*- coding: utf-8 -*-
"""
    sphinx.search.ru
    ~~~~~~~~~~~~~~~~

    Russian search language: includes the JS Russian stemmer.

    :copyright: Copyright 2007-2013 by the Sphinx team, see AUTHORS.
    :license: BSD, see LICENSE for details.
"""

from sphinx.search import SearchLanguage, parse_stop_word

import snowballstemmer

if False:
    # For type annotation
    from typing import Any  # NOQA


russian_stopwords = parse_stop_word(u'''
| source: http://snowball.tartarus.org/algorithms/russian/stop.txt
и              | and
в              | in/into
во             | alternative form
не             | not
что            | what/that
он             | he
на             | on/onto
я              | i
с              | from
со             | alternative form
как            | how
а              | milder form of `no' (but)
то             | conjunction and form of `that'
все            | all
она            | she
так            | so, thus
его            | him
но             | but
да             | yes/and
ты             | thou
к              | towards, by
у              | around, chez
же             | intensifier particle
вы             | you
за             | beyond, behind
бы             | conditional/subj. particle
по             | up to, along
только         | only
ее             | her
мне            | to me
было           | it was
вот            | here is/are, particle
от             | away from
меня           | me
еще            | still, yet, more
нет            | no, there isnt/arent
о              | about
из             | out of
ему            | to him
теперь         | now
когда          | when
даже           | even
ну             | so, well
вдруг          | suddenly
ли             | interrogative particle
если           | if
уже            | already, but homonym of `narrower'
или            | or
ни             | neither
быть           | to be
был            | he was
него           | prepositional form of его
до             | up to
вас            | you accusative
нибудь         | indef. suffix preceded by hyphen
опять          | again
уж             | already, but homonym of `adder'
вам            | to you
сказал         | he said
ведь           | particle `after all'
там            | there
потом          | then
себя           | oneself
ничего         | nothing
ей             | to her
может          | usually with `быть' as `maybe'
они            | they
тут            | here
где            | where
есть           | there is/are
надо           | got to, must
ней            | prepositional form of  ей
для            | for
мы             | we
тебя           | thee
их             | them, their
чем            | than
была           | she was
сам            | self
чтоб           | in order to
без            | without
будто          | as if
человек        | man, person, one
чего           | genitive form of `what'
раз            | once
тоже           | also
себе           | to oneself
под            | beneath
жизнь          | life
будет          | will be
ж              | short form of intensifer particle `же'
тогда          | then
кто            | who
этот           | this
говорил        | was saying
того           | genitive form of `that'
потому         | for that reason
этого          | genitive form of `this'
какой          | which
совсем         | altogether
ним            | prepositional form of `его', `они'
здесь          | here
этом           | prepositional form of `этот'
один           | one
почти          | almost
мой            | my
тем            | instrumental/dative plural of `тот', `то'
чтобы          | full form of `in order that'
нее            | her (acc.)
кажется        | it seems
сейчас         | now
были           | they were
куда           | where to
зачем          | why
сказать        | to say
всех           | all (acc., gen. preposn. plural)
никогда        | never
сегодня        | today
можно          | possible, one can
при            | by
наконец        | finally
два            | two
об             | alternative form of `о', about
другой         | another
хоть           | even
после          | after
над            | above
больше         | more
тот            | that one (masc.)
через          | across, in
эти            | these
нас            | us
про            | about
всего          | in all, only, of all
них            | prepositional form of `они' (they)
какая          | which, feminine
много          | lots
разве          | interrogative particle
сказала        | she said
три            | three
эту            | this, acc. fem. sing.
моя            | my, feminine
впрочем        | moreover, besides
хорошо         | good
свою           | ones own, acc. fem. sing.
этой           | oblique form of `эта', fem. `this'
перед          | in front of
иногда         | sometimes
лучше          | better
чуть           | a little
том            | preposn. form of `that one'
нельзя         | one must not
такой          | such a one
им             | to them
более          | more
всегда         | always
конечно        | of course
всю            | acc. fem. sing of `all'
между          | between


  | b: some paradigms
  |
  | personal pronouns
  |
  | я  меня  мне  мной  [мною]
  | ты  тебя  тебе  тобой  [тобою]
  | он  его  ему  им  [него, нему, ним]
  | она  ее  эи  ею  [нее, нэи, нею]
  | оно  его  ему  им  [него, нему, ним]
  |
  | мы  нас  нам  нами
  | вы  вас  вам  вами
  | они  их  им  ими  [них, ним, ними]
  |
  |   себя  себе  собой   [собою]
  |
  | demonstrative pronouns: этот (this), тот (that)
  |
  | этот  эта  это  эти
  | этого  эты  это  эти
  | этого  этой  этого  этих
  | этому  этой  этому  этим
  | этим  этой  этим  [этою]  этими
  | этом  этой  этом  этих
  |
  | тот  та  то  те
  | того  ту  то  те
  | того  той  того  тех
  | тому  той  тому  тем
  | тем  той  тем  [тою]  теми
  | том  той  том  тех
  |
  | determinative pronouns
  |
  | (a) весь (all)
  |
  | весь  вся  все  все
  | всего  всю  все  все
  | всего  всей  всего  всех
  | всему  всей  всему  всем
  | всем  всей  всем  [всею]  всеми
  | всем  всей  всем  всех
  |
  | (b) сам (himself etc)
  |
  | сам  сама  само  сами
  | самого саму  само  самих
  | самого самой самого  самих
  | самому самой самому  самим
  | самим  самой  самим  [самою]  самими
  | самом самой самом  самих
  |
  | stems of verbs `to be', `to have', `to do' and modal
  |
  | быть  бы  буд  быв  есть  суть
  | име
  | дел
  | мог   мож  мочь
  | уме
  | хоч  хот
  | долж
  | можн
  | нужн
  | нельзя
''')

js_stemmer = u"""
var JSX={};(function(h){function j(b,e){var a=function(){};a.prototype=e.prototype;var c=new a;for(var d in b){b[d].prototype=c}}function J(c,b){for(var a in b.prototype)if(b.prototype.hasOwnProperty(a))c.prototype[a]=b.prototype[a]}function f(a,b,d){function c(a,b,c){delete a[b];a[b]=c;return c}Object.defineProperty(a,b,{get:function(){return c(a,b,d())},set:function(d){c(a,b,d)},enumerable:true,configurable:true})}function K(a,b,c){return a[b]=a[b]/c|0}var p=parseInt;var z=parseFloat;function L(a){return a!==a}var x=isFinite;var w=encodeURIComponent;var u=decodeURIComponent;var t=encodeURI;var s=decodeURI;var B=Object.prototype.toString;var q=Object.prototype.hasOwnProperty;function i(){}h.require=function(b){var a=o[b];return a!==undefined?a:null};h.profilerIsRunning=function(){return i.getResults!=null};h.getProfileResults=function(){return(i.getResults||function(){return{}})()};h.postProfileResults=function(a,b){if(i.postResults==null)throw new Error('profiler has not been turned on');return i.postResults(a,b)};h.resetProfileResults=function(){if(i.resetResults==null)throw new Error('profiler has not been turned on');return i.resetResults()};h.DEBUG=false;function r(){};j([r],Error);function a(a,b,c){this.G=a.length;this.X=a;this.a=b;this.J=c;this.I=null;this.b=null};j([a],Object);function m(){};j([m],Object);function g(){var a;var b;var c;this.F={};a=this.D='';b=this._=0;c=this.A=a.length;this.E=0;this.B=b;this.C=c};j([g],m);function v(a,b){a.D=b.D;a._=b._;a.A=b.A;a.E=b.E;a.B=b.B;a.C=b.C};function k(b,d,c,e){var a;if(b._>=b.A){return false}a=b.D.charCodeAt(b._);if(a>e||a<c){return false}a-=c;if((d[a>>>3]&1<<(a&7))===0){return false}b._++;return true};function l(a,d,c,e){var b;if(a._>=a.A){return false}b=a.D.charCodeAt(a._);if(b>e||b<c){a._++;return true}b-=c;if((d[b>>>3]&1<<(b&7))===0){a._++;return true}return false};function d(a,b,d){var c;if(a._-a.E<b){return false}if(a.D.slice((c=a._)-b,c)!==d){return false}a._-=b;return true};function e(d,m,p){var b;var g;var e;var n;var f;var k;var l;var i;var h;var c;var a;var j;var o;b=0;g=p;e=d._;n=d.E;f=0;k=0;l=false;while(true){i=b+(g-b>>1);h=0;c=f<k?f:k;a=m[i];for(j=a.G-1-c;j>=0;j--){if(e-c===n){h=-1;break}h=d.D.charCodeAt(e-1-c)-a.X.charCodeAt(j);if(h!==0){break}c++}if(h<0){g=i;k=c}else{b=i;f=c}if(g-b<=1){if(b>0){break}if(g===b){break}if(l){break}l=true}}while(true){a=m[b];if(f>=a.G){d._=e-a.G|0;if(a.I==null){return a.J}o=a.I(d);d._=e-a.G|0;if(o){return a.J}}b=a.a;if(b<0){return 0}}return-1};function A(a,b,d,e){var c;c=e.length-(d-b);a.D=a.D.slice(0,b)+e+a.D.slice(d);a.A+=c|0;if(a._>=d){a._+=c|0}else if(a._>b){a._=b}return c|0};function c(a,f){var b;var c;var d;var e;b=false;if((c=a.B)<0||c>(d=a.C)||d>(e=a.A)||e>a.D.length?false:true){A(a,a.B,a.C,f);b=true}return b};g.prototype.H=function(){return false};g.prototype.Y=function(b){var a;var c;var d;var e;a=this.F['.'+b];if(a==null){c=this.D=b;d=this._=0;e=this.A=c.length;this.E=0;this.B=d;this.C=e;this.H();a=this.D;this.F['.'+b]=a}return a};g.prototype.stemWord=g.prototype.Y;g.prototype.Z=function(e){var d;var b;var c;var a;var f;var g;var h;d=[];for(b=0;b<e.length;b++){c=e[b];a=this.F['.'+c];if(a==null){f=this.D=c;g=this._=0;h=this.A=f.length;this.E=0;this.B=g;this.C=h;this.H();a=this.D;this.F['.'+c]=a}d.push(a)}return d};g.prototype.stemWords=g.prototype.Z;function b(){g.call(this);this.I_p2=0;this.I_pV=0};j([b],g);b.prototype.K=function(a){this.I_p2=a.I_p2;this.I_pV=a.I_pV;v(this,a)};b.prototype.copy_from=b.prototype.K;b.prototype.R=function(){var g;var a;var c;var d;var e;var f;var h;this.I_pV=h=this.A;this.I_p2=h;g=this._;a=true;a:while(a===true){a=false;b:while(true){c=true;c:while(c===true){c=false;if(!k(this,b.g_v,1072,1103)){break c}break b}if(this._>=this.A){break a}this._++}this.I_pV=this._;b:while(true){d=true;c:while(d===true){d=false;if(!l(this,b.g_v,1072,1103)){break c}break b}if(this._>=this.A){break a}this._++}b:while(true){e=true;c:while(e===true){e=false;if(!k(this,b.g_v,1072,1103)){break c}break b}if(this._>=this.A){break a}this._++}b:while(true){f=true;c:while(f===true){f=false;if(!l(this,b.g_v,1072,1103)){break c}break b}if(this._>=this.A){break a}this._++}this.I_p2=this._}this._=g;return true};b.prototype.r_mark_regions=b.prototype.R;function D(a){var h;var c;var d;var e;var f;var g;var i;a.I_pV=i=a.A;a.I_p2=i;h=a._;c=true;a:while(c===true){c=false;b:while(true){d=true;c:while(d===true){d=false;if(!k(a,b.g_v,1072,1103)){break c}break b}if(a._>=a.A){break a}a._++}a.I_pV=a._;b:while(true){e=true;c:while(e===true){e=false;if(!l(a,b.g_v,1072,1103)){break c}break b}if(a._>=a.A){break a}a._++}b:while(true){f=true;c:while(f===true){f=false;if(!k(a,b.g_v,1072,1103)){break c}break b}if(a._>=a.A){break a}a._++}b:while(true){g=true;c:while(g===true){g=false;if(!l(a,b.g_v,1072,1103)){break c}break b}if(a._>=a.A){break a}a._++}a.I_p2=a._}a._=h;return true};b.prototype.N=function(){return!(this.I_p2<=this._)?false:true};b.prototype.r_R2=b.prototype.N;b.prototype.T=function(){var a;var h;var f;var g;this.C=this._;a=e(this,b.a_0,9);if(a===0){return false}this.B=this._;switch(a){case 0:return false;case 1:f=true;a:while(f===true){f=false;h=this.A-this._;g=true;b:while(g===true){g=false;if(!d(this,1,'а')){break b}break a}this._=this.A-h;if(!d(this,1,'я')){return false}}if(!c(this,'')){return false}break;case 2:if(!c(this,'')){return false}break}return true};b.prototype.r_perfective_gerund=b.prototype.T;function E(a){var f;var i;var g;var h;a.C=a._;f=e(a,b.a_0,9);if(f===0){return false}a.B=a._;switch(f){case 0:return false;case 1:g=true;a:while(g===true){g=false;i=a.A-a._;h=true;b:while(h===true){h=false;if(!d(a,1,'а')){break b}break a}a._=a.A-i;if(!d(a,1,'я')){return false}}if(!c(a,'')){return false}break;case 2:if(!c(a,'')){return false}break}return true};b.prototype.P=function(){var a;this.C=this._;a=e(this,b.a_1,26);if(a===0){return false}this.B=this._;switch(a){case 0:return false;case 1:if(!c(this,'')){return false}break}return true};b.prototype.r_adjective=b.prototype.P;function n(a){var d;a.C=a._;d=e(a,b.a_1,26);if(d===0){return false}a.B=a._;switch(d){case 0:return false;case 1:if(!c(a,'')){return false}break}return true};b.prototype.O=function(){var f;var a;var j;var g;var h;var i;if(!n(this)){return false}a=this.A-this._;g=true;a:while(g===true){g=false;this.C=this._;f=e(this,b.a_2,8);if(f===0){this._=this.A-a;break a}this.B=this._;switch(f){case 0:this._=this.A-a;break a;case 1:h=true;b:while(h===true){h=false;j=this.A-this._;i=true;c:while(i===true){i=false;if(!d(this,1,'а')){break c}break b}this._=this.A-j;if(!d(this,1,'я')){this._=this.A-a;break a}}if(!c(this,'')){return false}break;case 2:if(!c(this,'')){return false}break}}return true};b.prototype.r_adjectival=b.prototype.O;function G(a){var g;var f;var k;var h;var i;var j;if(!n(a)){return false}f=a.A-a._;h=true;a:while(h===true){h=false;a.C=a._;g=e(a,b.a_2,8);if(g===0){a._=a.A-f;break a}a.B=a._;switch(g){case 0:a._=a.A-f;break a;case 1:i=true;b:while(i===true){i=false;k=a.A-a._;j=true;c:while(j===true){j=false;if(!d(a,1,'а')){break c}break b}a._=a.A-k;if(!d(a,1,'я')){a._=a.A-f;break a}}if(!c(a,'')){return false}break;case 2:if(!c(a,'')){return false}break}}return true};b.prototype.U=function(){var a;this.C=this._;a=e(this,b.a_3,2);if(a===0){return false}this.B=this._;switch(a){case 0:return false;case 1:if(!c(this,'')){return false}break}return true};b.prototype.r_reflexive=b.prototype.U;function H(a){var d;a.C=a._;d=e(a,b.a_3,2);if(d===0){return false}a.B=a._;switch(d){case 0:return false;case 1:if(!c(a,'')){return false}break}return true};b.prototype.W=function(){var a;var h;var f;var g;this.C=this._;a=e(this,b.a_4,46);if(a===0){return false}this.B=this._;switch(a){case 0:return false;case 1:f=true;a:while(f===true){f=false;h=this.A-this._;g=true;b:while(g===true){g=false;if(!d(this,1,'а')){break b}break a}this._=this.A-h;if(!d(this,1,'я')){return false}}if(!c(this,'')){return false}break;case 2:if(!c(this,'')){return false}break}return true};b.prototype.r_verb=b.prototype.W;function I(a){var f;var i;var g;var h;a.C=a._;f=e(a,b.a_4,46);if(f===0){return false}a.B=a._;switch(f){case 0:return false;case 1:g=true;a:while(g===true){g=false;i=a.A-a._;h=true;b:while(h===true){h=false;if(!d(a,1,'а')){break b}break a}a._=a.A-i;if(!d(a,1,'я')){return false}}if(!c(a,'')){return false}break;case 2:if(!c(a,'')){return false}break}return true};b.prototype.S=function(){var a;this.C=this._;a=e(this,b.a_5,36);if(a===0){return false}this.B=this._;switch(a){case 0:return false;case 1:if(!c(this,'')){return false}break}return true};b.prototype.r_noun=b.prototype.S;function F(a){var d;a.C=a._;d=e(a,b.a_5,36);if(d===0){return false}a.B=a._;switch(d){case 0:return false;case 1:if(!c(a,'')){return false}break}return true};b.prototype.Q=function(){var a;var d;this.C=this._;a=e(this,b.a_6,2);if(a===0){return false}this.B=d=this._;if(!(!(this.I_p2<=d)?false:true)){return false}switch(a){case 0:return false;case 1:if(!c(this,'')){return false}break}return true};b.prototype.r_derivational=b.prototype.Q;function C(a){var d;var f;a.C=a._;d=e(a,b.a_6,2);if(d===0){return false}a.B=f=a._;if(!(!(a.I_p2<=f)?false:true)){return false}switch(d){case 0:return false;case 1:if(!c(a,'')){return false}break}return true};b.prototype.V=function(){var a;this.C=this._;a=e(this,b.a_7,4);if(a===0){return false}this.B=this._;switch(a){case 0:return false;case 1:if(!c(this,'')){return false}this.C=this._;if(!d(this,1,'н')){return false}this.B=this._;if(!d(this,1,'н')){return false}if(!c(this,'')){return false}break;case 2:if(!d(this,1,'н')){return false}if(!c(this,'')){return false}break;case 3:if(!c(this,'')){return false}break}return true};b.prototype.r_tidy_up=b.prototype.V;function y(a){var f;a.C=a._;f=e(a,b.a_7,4);if(f===0){return false}a.B=a._;switch(f){case 0:return false;case 1:if(!c(a,'')){return false}a.C=a._;if(!d(a,1,'н')){return false}a.B=a._;if(!d(a,1,'н')){return false}if(!c(a,'')){return false}break;case 2:if(!d(a,1,'н')){return false}if(!c(a,'')){return false}break;case 3:if(!c(a,'')){return false}break}return true};b.prototype.H=function(){var s;var v;var w;var A;var p;var q;var i;var t;var u;var e;var f;var g;var h;var a;var j;var b;var k;var l;var m;var n;var x;var z;var o;var B;var J;var K;var L;var M;var N;var O;var r;s=this._;e=true;a:while(e===true){e=false;if(!D(this)){break a}}x=this._=s;this.E=x;o=this._=z=this.A;v=z-o;if(o<this.I_pV){return false}K=this._=this.I_pV;w=this.E;this.E=K;M=this._=(L=this.A)-v;A=L-M;f=true;c:while(f===true){f=false;g=true;b:while(g===true){g=false;p=this.A-this._;h=true;a:while(h===true){h=false;if(!E(this)){break a}break b}J=this._=(B=this.A)-p;q=B-J;a=true;a:while(a===true){a=false;if(!H(this)){this._=this.A-q;break a}}j=true;a:while(j===true){j=false;i=this.A-this._;b=true;d:while(b===true){b=false;if(!G(this)){break d}break a}this._=this.A-i;k=true;d:while(k===true){k=false;if(!I(this)){break d}break a}this._=this.A-i;if(!F(this)){break c}}}}O=this._=(N=this.A)-A;t=N-O;l=true;a:while(l===true){l=false;this.C=this._;if(!d(this,1,'и')){this._=this.A-t;break a}this.B=this._;if(!c(this,'')){return false}}u=this.A-this._;m=true;a:while(m===true){m=false;if(!C(this)){break a}}this._=this.A-u;n=true;a:while(n===true){n=false;if(!y(this)){break a}}r=this.E=w;this._=r;return true};b.prototype.stem=b.prototype.H;b.prototype.L=function(a){return a instanceof b};b.prototype.equals=b.prototype.L;b.prototype.M=function(){var c;var a;var b;var d;c='RussianStemmer';a=0;for(b=0;b<c.length;b++){d=c.charCodeAt(b);a=(a<<5)-a+d;a=a&a}return a|0};b.prototype.hashCode=b.prototype.M;b.serialVersionUID=1;f(b,'methodObject',function(){return new b});f(b,'a_0',function(){return[new a('в',-1,1),new a('ив',0,2),new a('ыв',0,2),new a('вши',-1,1),new a('ивши',3,2),new a('ывши',3,2),new a('вшись',-1,1),new a('ившись',6,2),new a('ывшись',6,2)]});f(b,'a_1',function(){return[new a('ее',-1,1),new a('ие',-1,1),new a('ое',-1,1),new a('ые',-1,1),new a('ими',-1,1),new a('ыми',-1,1),new a('ей',-1,1),new a('ий',-1,1),new a('ой',-1,1),new a('ый',-1,1),new a('ем',-1,1),new a('им',-1,1),new a('ом',-1,1),new a('ым',-1,1),new a('его',-1,1),new a('ого',-1,1),new a('ему',-1,1),new a('ому',-1,1),new a('их',-1,1),new a('ых',-1,1),new a('ею',-1,1),new a('ою',-1,1),new a('ую',-1,1),new a('юю',-1,1),new a('ая',-1,1),new a('яя',-1,1)]});f(b,'a_2',function(){return[new a('ем',-1,1),new a('нн',-1,1),new a('вш',-1,1),new a('ивш',2,2),new a('ывш',2,2),new a('щ',-1,1),new a('ющ',5,1),new a('ующ',6,2)]});f(b,'a_3',function(){return[new a('сь',-1,1),new a('ся',-1,1)]});f(b,'a_4',function(){return[new a('ла',-1,1),new a('ила',0,2),new a('ыла',0,2),new a('на',-1,1),new a('ена',3,2),new a('ете',-1,1),new a('ите',-1,2),new a('йте',-1,1),new a('ейте',7,2),new a('уйте',7,2),new a('ли',-1,1),new a('или',10,2),new a('ыли',10,2),new a('й',-1,1),new a('ей',13,2),new a('уй',13,2),new a('л',-1,1),new a('ил',16,2),new a('ыл',16,2),new a('ем',-1,1),new a('им',-1,2),new a('ым',-1,2),new a('н',-1,1),new a('ен',22,2),new a('ло',-1,1),new a('ило',24,2),new a('ыло',24,2),new a('но',-1,1),new a('ено',27,2),new a('нно',27,1),new a('ет',-1,1),new a('ует',30,2),new a('ит',-1,2),new a('ыт',-1,2),new a('ют',-1,1),new a('уют',34,2),new a('ят',-1,2),new a('ны',-1,1),new a('ены',37,2),new a('ть',-1,1),new a('ить',39,2),new a('ыть',39,2),new a('ешь',-1,1),new a('ишь',-1,2),new a('ю',-1,2),new a('ую',44,2)]});f(b,'a_5',function(){return[new a('а',-1,1),new a('ев',-1,1),new a('ов',-1,1),new a('е',-1,1),new a('ие',3,1),new a('ье',3,1),new a('и',-1,1),new a('еи',6,1),new a('ии',6,1),new a('ами',6,1),new a('ями',6,1),new a('иями',10,1),new a('й',-1,1),new a('ей',12,1),new a('ией',13,1),new a('ий',12,1),new a('ой',12,1),new a('ам',-1,1),new a('ем',-1,1),new a('ием',18,1),new a('ом',-1,1),new a('ям',-1,1),new a('иям',21,1),new a('о',-1,1),new a('у',-1,1),new a('ах',-1,1),new a('ях',-1,1),new a('иях',26,1),new a('ы',-1,1),new a('ь',-1,1),new a('ю',-1,1),new a('ию',30,1),new a('ью',30,1),new a('я',-1,1),new a('ия',33,1),new a('ья',33,1)]});f(b,'a_6',function(){return[new a('ост',-1,1),new a('ость',-1,1)]});f(b,'a_7',function(){return[new a('ейше',-1,1),new a('н',-1,2),new a('ейш',-1,1),new a('ь',-1,3)]});f(b,'g_v',function(){return[33,65,8,232]});var o={'src/stemmer.jsx':{Stemmer:m},'src/russian-stemmer.jsx':{RussianStemmer:b}}}(JSX))
var Stemmer = JSX.require("src/russian-stemmer.jsx").RussianStemmer;
"""


class SearchRussian(SearchLanguage):
    lang = 'ru'
    language_name = 'Russian'
    js_stemmer_rawcode = 'russian-stemmer.js'
    js_stemmer_code = js_stemmer
    stopwords = russian_stopwords

    def init(self, options):
        # type: (Any) -> None
        self.stemmer = snowballstemmer.stemmer('russian')

    def stem(self, word):
<<<<<<< HEAD
        # type: (unicode) -> unicode
        return self.stemmer.stemWord(word)
=======
        return self.stemmer.stemWord(word.lower())
>>>>>>> cb8c6593
<|MERGE_RESOLUTION|>--- conflicted
+++ resolved
@@ -265,9 +265,5 @@
         self.stemmer = snowballstemmer.stemmer('russian')
 
     def stem(self, word):
-<<<<<<< HEAD
         # type: (unicode) -> unicode
-        return self.stemmer.stemWord(word)
-=======
-        return self.stemmer.stemWord(word.lower())
->>>>>>> cb8c6593
+        return self.stemmer.stemWord(word.lower())