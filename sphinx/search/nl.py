--- conflicted
+++ resolved
@@ -141,9 +141,5 @@
         self.stemmer = snowballstemmer.stemmer('dutch')
 
     def stem(self, word):
-<<<<<<< HEAD
         # type: (unicode) -> unicode
-        return self.stemmer.stemWord(word)
-=======
-        return self.stemmer.stemWord(word.lower())
->>>>>>> cb8c6593
+        return self.stemmer.stemWord(word.lower())