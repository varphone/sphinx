--- conflicted
+++ resolved
@@ -24,12 +24,8 @@
 
 from sphinx import addnodes
 from sphinx import highlighting
-<<<<<<< HEAD
 from sphinx.builders.latex.nodes import footnotetext
-from sphinx.builders.latex.transforms import URI_SCHEMES, ShowUrlsTransform  # NOQA  # for compatibility
 from sphinx.deprecation import RemovedInSphinx30Warning
-=======
->>>>>>> a1d78b33
 from sphinx.errors import SphinxError
 from sphinx.locale import admonitionlabels, _, __
 from sphinx.util import split_into, logging
