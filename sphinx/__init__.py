--- conflicted
+++ resolved
@@ -71,12 +71,8 @@
         pass
 
 
-<<<<<<< HEAD
-def main(*args, **kwargs):
-    # type: (Any, Any) -> int
-=======
-def main(argv=sys.argv):
->>>>>>> 453fe5ec
+def main(argv=sys.argv):  # type: ignore
+    # type: (List[unicode]) -> int
     from .cmd import build
     warnings.warn(
         '`sphinx.main()` has moved to `sphinx.cmd.build.main()`.',
