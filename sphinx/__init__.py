--- conflicted
+++ resolved
@@ -15,13 +15,8 @@
 import sys
 from os import path
 
-<<<<<<< HEAD
-__version__ = '1.1pre'
+__version__  = '1.1pre'
 __released__ = '1.1 (hg)'  # used when Sphinx builds its own docs
-=======
-__version__  = '1.0.4'
-__released__ = '1.0.4'  # used when Sphinx builds its own docs
->>>>>>> 8fc05dd2
 
 package_dir = path.abspath(path.dirname(__file__))
 
