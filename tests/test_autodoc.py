# -*- coding: utf-8 -*-
"""
    test_autodoc
    ~~~~~~~~~~~~

    Test the autodoc extension.  This tests mainly the Documenters; the auto
    directives are tested in a test source file translated by test_build.

    :copyright: Copyright 2007-2016 by the Sphinx team, see AUTHORS.
    :license: BSD, see LICENSE for details.
"""

# "raises" imported for usage by autodoc
from util import TestApp, Struct, raises, SkipTest  # NOQA
from nose.tools import with_setup, eq_

from six import StringIO
from docutils.statemachine import ViewList

from sphinx.ext.autodoc import AutoDirective, add_documenter, \
    ModuleLevelDocumenter, FunctionDocumenter, cut_lines, between, ALL

app = None


def setup_module():
    global app
    app = TestApp()
    app.builder.env.app = app
    app.builder.env.temp_data['docname'] = 'dummy'
    app.connect('autodoc-process-docstring', process_docstring)
    app.connect('autodoc-process-signature', process_signature)
    app.connect('autodoc-skip-member', skip_member)


def teardown_module():
    app.cleanup()


directive = options = None


def setup_test():
    global options, directive
    global processed_docstrings, processed_signatures, _warnings

    options = Struct(
        inherited_members = False,
        undoc_members = False,
        private_members = False,
        special_members = False,
        imported_members = False,
        show_inheritance = False,
        noindex = False,
        annotation = None,
        synopsis = '',
        platform = '',
        deprecated = False,
        members = [],
        member_order = 'alphabetic',
        exclude_members = set(),
    )

    directive = Struct(
        env = app.builder.env,
        genopt = options,
        result = ViewList(),
        warn = warnfunc,
        filename_set = set(),
    )

    processed_docstrings = []
    processed_signatures = []
    _warnings = []


_warnings = []
processed_docstrings = []
processed_signatures = []


def warnfunc(msg):
    _warnings.append(msg)


def process_docstring(app, what, name, obj, options, lines):
    processed_docstrings.append((what, name))
    if name == 'bar':
        lines.extend(['42', ''])


def process_signature(app, what, name, obj, options, args, retann):
    processed_signatures.append((what, name))
    if name == 'bar':
        return '42', None


def skip_member(app, what, name, obj, skip, options):
    if name in ('__special1__', '__special2__'):
        return skip
    if name.startswith('_'):
        return True
    if name == 'skipmeth':
        return True


@with_setup(setup_test)
def test_parse_name():
    def verify(objtype, name, result):
        inst = AutoDirective._registry[objtype](directive, name)
        assert inst.parse_name()
        assert (inst.modname, inst.objpath, inst.args, inst.retann) == result

    # for modules
    verify('module', 'test_autodoc', ('test_autodoc', [], None, None))
    verify('module', 'test.test_autodoc', ('test.test_autodoc', [], None, None))
    verify('module', 'test(arg)', ('test', [], 'arg', None))
    assert 'signature arguments' in _warnings[0]
    del _warnings[:]

    # for functions/classes
    verify('function', 'util.raises', ('util', ['raises'], None, None))
    verify('function', 'util.raises(exc) -> None',
           ('util', ['raises'], 'exc', 'None'))
    directive.env.temp_data['autodoc:module'] = 'util'
    verify('function', 'raises', ('util', ['raises'], None, None))
    del directive.env.temp_data['autodoc:module']
    directive.env.ref_context['py:module'] = 'util'
    verify('function', 'raises', ('util', ['raises'], None, None))
    verify('class', 'TestApp', ('util', ['TestApp'], None, None))

    # for members
    directive.env.ref_context['py:module'] = 'foo'
    verify('method', 'util.TestApp.cleanup',
           ('util', ['TestApp', 'cleanup'], None, None))
    directive.env.ref_context['py:module'] = 'util'
    directive.env.ref_context['py:class'] = 'Foo'
    directive.env.temp_data['autodoc:class'] = 'TestApp'
    verify('method', 'cleanup', ('util', ['TestApp', 'cleanup'], None, None))
    verify('method', 'TestApp.cleanup',
           ('util', ['TestApp', 'cleanup'], None, None))

    # and clean up
    del directive.env.ref_context['py:module']
    del directive.env.ref_context['py:class']
    del directive.env.temp_data['autodoc:class']


@with_setup(setup_test)
def test_format_signature():
    def formatsig(objtype, name, obj, args, retann):
        inst = AutoDirective._registry[objtype](directive, name)
        inst.fullname = name
        inst.doc_as_attr = False  # for class objtype
        inst.object = obj
        inst.objpath = [name]
        inst.args = args
        inst.retann = retann
        res = inst.format_signature()
        print(res)
        return res

    # no signatures for modules
    assert formatsig('module', 'test', None, None, None) == ''

    # test for functions
    def f(a, b, c=1, **d):
        pass

    def g(a='\n'):
        pass
    assert formatsig('function', 'f', f, None, None) == '(a, b, c=1, **d)'
    assert formatsig('function', 'f', f, 'a, b, c, d', None) == '(a, b, c, d)'
    assert formatsig('function', 'f', f, None, 'None') == '(a, b, c=1, **d) -> None'
    assert formatsig('function', 'g', g, None, None) == r"(a='\\n')"

    # test for classes
    class D:
        pass

    class E(object):
        pass
    # no signature for classes without __init__
    for C in (D, E):
        assert formatsig('class', 'D', C, None, None) == ''

    class F:
        def __init__(self, a, b=None):
            pass

    class G(F, object):
        pass
    for C in (F, G):
        assert formatsig('class', 'C', C, None, None) == '(a, b=None)'
    assert formatsig('class', 'C', D, 'a, b', 'X') == '(a, b) -> X'

    # __init__ have signature at first line of docstring
    directive.env.config.autoclass_content = 'both'

    class F2:
        '''some docstring for F2.'''
        def __init__(self, *args, **kw):
            '''
            __init__(a1, a2, kw1=True, kw2=False)

            some docstring for __init__.
            '''
    class G2(F2, object):
        pass

    assert formatsig('class', 'F2', F2, None, None) == \
        '(a1, a2, kw1=True, kw2=False)'
    assert formatsig('class', 'G2', G2, None, None) == \
        '(a1, a2, kw1=True, kw2=False)'

    # test for methods
    class H:
        def foo1(self, b, *c):
            pass

        def foo2(b, *c):
            pass

        def foo3(self, d='\n'):
            pass
    assert formatsig('method', 'H.foo', H.foo1, None, None) == '(b, *c)'
    assert formatsig('method', 'H.foo', H.foo1, 'a', None) == '(a)'
    assert formatsig('method', 'H.foo', H.foo2, None, None) == '(b, *c)'
    assert formatsig('method', 'H.foo', H.foo3, None, None) == r"(d='\\n')"

    # test exception handling (exception is caught and args is '')
    directive.env.config.autodoc_docstring_signature = False
    assert formatsig('function', 'int', int, None, None) == ''
    del _warnings[:]

    # test processing by event handler
    assert formatsig('method', 'bar', H.foo1, None, None) == '42'

    # test functions created via functools.partial
    from functools import partial
    curried1 = partial(lambda a, b, c: None, 'A')
    assert formatsig('function', 'curried1', curried1, None, None) == \
        '(b, c)'
    curried2 = partial(lambda a, b, c=42: None, 'A')
    assert formatsig('function', 'curried2', curried2, None, None) == \
        '(b, c=42)'
    curried3 = partial(lambda a, b, *c: None, 'A')
    assert formatsig('function', 'curried3', curried3, None, None) == \
        '(b, *c)'
    curried4 = partial(lambda a, b, c=42, *d, **e: None, 'A')
    assert formatsig('function', 'curried4', curried4, None, None) == \
        '(b, c=42, *d, **e)'


@with_setup(setup_test)
def test_get_doc():
    def getdocl(objtype, obj, encoding=None):
        inst = AutoDirective._registry[objtype](directive, 'tmp')
        inst.object = obj
        inst.objpath = [obj.__name__]
        inst.doc_as_attr = False
        inst.format_signature()  # handle docstring signatures!
        ds = inst.get_doc(encoding)
        # for testing purposes, concat them and strip the empty line at the end
        res = sum(ds, [])[:-1]
        print(res)
        return res

    # objects without docstring
    def f():
        pass
    assert getdocl('function', f) == []

    # standard function, diverse docstring styles...
    def f():
        """Docstring"""
    def g():
        """
        Docstring
        """
    for func in (f, g):
        assert getdocl('function', func) == ['Docstring']

    # first line vs. other lines indentation
    def f():
        """First line

        Other
          lines
        """
    assert getdocl('function', f) == ['First line', '', 'Other', '  lines']

    # charset guessing (this module is encoded in utf-8)
    def f():
        """Döcstring"""
    assert getdocl('function', f) == [u'Döcstring']

    # already-unicode docstrings must be taken literally
    def f():
        u"""Döcstring"""
    assert getdocl('function', f) == [u'Döcstring']

    # class docstring: depends on config value which one is taken
    class C:
        """Class docstring"""
        def __init__(self):
            """Init docstring"""

        def __new__(cls):
            """New docstring"""
    directive.env.config.autoclass_content = 'class'
    assert getdocl('class', C) == ['Class docstring']
    directive.env.config.autoclass_content = 'init'
    assert getdocl('class', C) == ['Init docstring']
    directive.env.config.autoclass_content = 'both'
    assert getdocl('class', C) == ['Class docstring', '', 'Init docstring']

    class D:
        """Class docstring"""
        def __init__(self):
            """Init docstring

            Other
             lines
            """

    # Indentation is normalized for 'both'
    assert getdocl('class', D) == ['Class docstring', '', 'Init docstring',
                                   '', 'Other', ' lines']

    # __init__ have signature at first line of docstring
    class E:
        """Class docstring"""
        def __init__(self, *args, **kw):
            """
            __init__(a1, a2, kw1=True, kw2=False)

            Init docstring
            """

    # signature line in the docstring will be kept when
    # autodoc_docstring_signature == False
    directive.env.config.autodoc_docstring_signature = False
    directive.env.config.autoclass_content = 'class'
    assert getdocl('class', E) == ['Class docstring']
    directive.env.config.autoclass_content = 'init'
    assert getdocl('class', E) == ['__init__(a1, a2, kw1=True, kw2=False)',
                                   '', 'Init docstring']
    directive.env.config.autoclass_content = 'both'
    assert getdocl('class', E) == ['Class docstring', '',
                                   '__init__(a1, a2, kw1=True, kw2=False)',
                                   '', 'Init docstring']

    # signature line in the docstring will be removed when
    # autodoc_docstring_signature == True
    directive.env.config.autodoc_docstring_signature = True  # default
    directive.env.config.autoclass_content = 'class'
    assert getdocl('class', E) == ['Class docstring']
    directive.env.config.autoclass_content = 'init'
    assert getdocl('class', E) == ['Init docstring']
    directive.env.config.autoclass_content = 'both'
    assert getdocl('class', E) == ['Class docstring', '', 'Init docstring']

    # class does not have __init__ method
    class F(object):
        """Class docstring"""

    # docstring in the __init__ method of base class will be discard
    for f in (False, True):
        directive.env.config.autodoc_docstring_signature = f
        directive.env.config.autoclass_content = 'class'
        assert getdocl('class', F) == ['Class docstring']
        directive.env.config.autoclass_content = 'init'
        assert getdocl('class', F) == ['Class docstring']
        directive.env.config.autoclass_content = 'both'
        assert getdocl('class', F) == ['Class docstring']

    # class has __init__ method with no docstring
    class G(object):
        """Class docstring"""
        def __init__(self):
            pass

    # docstring in the __init__ method of base class will not be used
    for f in (False, True):
        directive.env.config.autodoc_docstring_signature = f
        directive.env.config.autoclass_content = 'class'
        assert getdocl('class', G) == ['Class docstring']
        directive.env.config.autoclass_content = 'init'
        assert getdocl('class', G) == ['Class docstring']
        directive.env.config.autoclass_content = 'both'
        assert getdocl('class', G) == ['Class docstring']

    # class has __new__ method with docstring
    # class docstring: depends on config value which one is taken
    class H:
        """Class docstring"""
        def __init__(self):
            pass

        def __new__(cls):
            """New docstring"""
    directive.env.config.autoclass_content = 'class'
    assert getdocl('class', H) == ['Class docstring']
    directive.env.config.autoclass_content = 'init'
    assert getdocl('class', H) == ['New docstring']
    directive.env.config.autoclass_content = 'both'
    assert getdocl('class', H) == ['Class docstring', '', 'New docstring']

    # class has __init__ method without docstring and
    # __new__ method with docstring
    # class docstring: depends on config value which one is taken
    class I:
        """Class docstring"""
        def __new__(cls):
            """New docstring"""
    directive.env.config.autoclass_content = 'class'
    assert getdocl('class', I) == ['Class docstring']
    directive.env.config.autoclass_content = 'init'
    assert getdocl('class', I) == ['New docstring']
    directive.env.config.autoclass_content = 'both'
    assert getdocl('class', I) == ['Class docstring', '', 'New docstring']


@with_setup(setup_test)
def test_docstring_processing():
    def process(objtype, name, obj):
        inst = AutoDirective._registry[objtype](directive, name)
        inst.object = obj
        inst.fullname = name
        return list(inst.process_doc(inst.get_doc()))

    class E:
        def __init__(self):
            """Init docstring"""

    # docstring processing by event handler
    assert process('class', 'bar', E) == ['Init docstring', '', '42', '']

    lid = app.connect('autodoc-process-docstring',
                      cut_lines(1, 1, ['function']))

    def f():
        """
        first line
        second line
        third line
        """
    assert process('function', 'f', f) == ['second line', '']
    app.disconnect(lid)

    lid = app.connect('autodoc-process-docstring', between('---', ['function']))

    def g():
        """
        first line
        ---
        second line
        ---
        third line
        """
    assert process('function', 'g', g) == ['second line', '']
    app.disconnect(lid)

    lid = app.connect('autodoc-process-docstring',
                      between('---', ['function'], exclude=True))

    def h():
        """
        first line
        ---
        second line
        ---
        third line
        """
    assert process('function', 'h', h) == ['first line', 'third line', '']
    app.disconnect(lid)


@with_setup(setup_test)
def test_docstring_property_processing():
    def genarate_docstring(objtype, name, **kw):
        del processed_docstrings[:]
        del processed_signatures[:]
        inst = AutoDirective._registry[objtype](directive, name)
        inst.generate(**kw)
        results = list(directive.result)
        docstrings = inst.get_doc()[0]
        del directive.result[:]
        return results, docstrings

    directive.env.config.autodoc_docstring_signature = False
    results, docstrings = \
        genarate_docstring('attribute', 'test_autodoc.DocstringSig.prop1')
    assert '.. py:attribute:: DocstringSig.prop1' in results
    assert 'First line of docstring' in docstrings
    assert 'DocstringSig.prop1(self)' in docstrings
    results, docstrings = \
        genarate_docstring('attribute', 'test_autodoc.DocstringSig.prop2')
    assert '.. py:attribute:: DocstringSig.prop2' in results
    assert 'First line of docstring' in docstrings
    assert 'Second line of docstring' in docstrings

    directive.env.config.autodoc_docstring_signature = True
    results, docstrings = \
        genarate_docstring('attribute', 'test_autodoc.DocstringSig.prop1')
    assert '.. py:attribute:: DocstringSig.prop1' in results
    assert 'First line of docstring' in docstrings
    assert 'DocstringSig.prop1(self)' not in docstrings
    results, docstrings = \
        genarate_docstring('attribute', 'test_autodoc.DocstringSig.prop2')
    assert '.. py:attribute:: DocstringSig.prop2' in results
    assert 'First line of docstring' in docstrings
    assert 'Second line of docstring' in docstrings


@with_setup(setup_test)
def test_new_documenter():
    class MyDocumenter(ModuleLevelDocumenter):
        objtype = 'integer'
        directivetype = 'data'
        priority = 100

        @classmethod
        def can_document_member(cls, member, membername, isattr, parent):
            return isinstance(member, int)

        def document_members(self, all_members=False):
            return

    add_documenter(MyDocumenter)

    def assert_result_contains(item, objtype, name, **kw):
        inst = AutoDirective._registry[objtype](directive, name)
        inst.generate(**kw)
        # print '\n'.join(directive.result)
        assert len(_warnings) == 0, _warnings
        assert item in directive.result
        del directive.result[:]

    options.members = ['integer']
    assert_result_contains('.. py:data:: integer', 'module', 'test_autodoc')


@with_setup(setup_test, AutoDirective._special_attrgetters.clear)
def test_attrgetter_using():
    def assert_getter_works(objtype, name, obj, attrs=[], **kw):
        getattr_spy = []

        def special_getattr(obj, name, *defargs):
            if name in attrs:
                getattr_spy.append((obj, name))
                return None
            return getattr(obj, name, *defargs)
        AutoDirective._special_attrgetters[type] = special_getattr

        del getattr_spy[:]
        inst = AutoDirective._registry[objtype](directive, name)
        inst.generate(**kw)

        hooked_members = [s[1] for s in getattr_spy]
        documented_members = [s[1] for s in processed_signatures]
        for attr in attrs:
            fullname = '.'.join((name, attr))
            assert attr in hooked_members
            assert fullname not in documented_members, \
                '%r was not hooked by special_attrgetter function' % fullname

    options.members = ALL
    options.inherited_members = False
    assert_getter_works('class', 'test_autodoc.Class', Class, ['meth'])

    options.inherited_members = True
    assert_getter_works('class', 'test_autodoc.Class', Class, ['meth', 'inheritedmeth'])


@with_setup(setup_test)
def test_generate():
    def assert_warns(warn_str, objtype, name, **kw):
        inst = AutoDirective._registry[objtype](directive, name)
        inst.generate(**kw)
        assert len(directive.result) == 0, directive.result
        assert len(_warnings) == 1, _warnings
        assert warn_str in _warnings[0], _warnings
        del _warnings[:]

    def assert_works(objtype, name, **kw):
        inst = AutoDirective._registry[objtype](directive, name)
        inst.generate(**kw)
        assert directive.result
        # print '\n'.join(directive.result)
        assert len(_warnings) == 0, _warnings
        del directive.result[:]

    def assert_processes(items, objtype, name, **kw):
        del processed_docstrings[:]
        del processed_signatures[:]
        assert_works(objtype, name, **kw)
        assert set(processed_docstrings) | set(processed_signatures) == set(items)

    def assert_result_contains(item, objtype, name, **kw):
        inst = AutoDirective._registry[objtype](directive, name)
        inst.generate(**kw)
        # print '\n'.join(directive.result)
        assert len(_warnings) == 0, _warnings
        assert item in directive.result
        del directive.result[:]

    def assert_order(items, objtype, name, member_order, **kw):
        inst = AutoDirective._registry[objtype](directive, name)
        inst.options.member_order = member_order
        inst.generate(**kw)
        assert len(_warnings) == 0, _warnings
        items = list(reversed(items))
        lineiter = iter(directive.result)
        # for line in directive.result:
        #     if line.strip():
        #         print repr(line)
        while items:
            item = items.pop()
            for line in lineiter:
                if line == item:
                    break
            else:  # ran out of items!
                assert False, ('item %r not found in result or not in the '
                               ' correct order' % item)
        del directive.result[:]

    options.members = []

    # no module found?
    assert_warns("import for autodocumenting 'foobar'",
                 'function', 'foobar', more_content=None)
    # importing
    assert_warns("failed to import module 'test_foobar'",
                 'module', 'test_foobar', more_content=None)
    # attributes missing
    assert_warns("failed to import function 'foobar' from module 'util'",
                 'function', 'util.foobar', more_content=None)
    # method missing
    assert_warns("failed to import method 'Class.foobar' from module 'test_autodoc';",
                 'method', 'test_autodoc.Class.foobar', more_content=None)

    # test auto and given content mixing
    directive.env.ref_context['py:module'] = 'test_autodoc'
    assert_result_contains('   Function.', 'method', 'Class.meth')
    add_content = ViewList()
    add_content.append('Content.', '', 0)
    assert_result_contains('   Function.', 'method',
                           'Class.meth', more_content=add_content)
    assert_result_contains('   Content.', 'method',
                           'Class.meth', more_content=add_content)

    # test check_module
    inst = FunctionDocumenter(directive, 'raises')
    inst.generate(check_module=True)
    assert len(directive.result) == 0

    # assert that exceptions can be documented
    assert_works('exception', 'test_autodoc.CustomEx', all_members=True)
    assert_works('exception', 'test_autodoc.CustomEx')

    # test diverse inclusion settings for members
    should = [('class', 'test_autodoc.Class')]
    assert_processes(should, 'class', 'Class')
    should.extend([('method', 'test_autodoc.Class.meth')])
    options.members = ['meth']
    options.exclude_members = set(['excludemeth'])
    assert_processes(should, 'class', 'Class')
    should.extend([('attribute', 'test_autodoc.Class.prop'),
                   ('attribute', 'test_autodoc.Class.descr'),
                   ('attribute', 'test_autodoc.Class.attr'),
                   ('attribute', 'test_autodoc.Class.docattr'),
                   ('attribute', 'test_autodoc.Class.udocattr'),
                   ('attribute', 'test_autodoc.Class.mdocattr'),
                   ('attribute', 'test_autodoc.Class.inst_attr_comment'),
                   ('attribute', 'test_autodoc.Class.inst_attr_inline'),
                   ('attribute', 'test_autodoc.Class.inst_attr_string'),
                   ('method', 'test_autodoc.Class.moore'),
                   ])
    options.members = ALL
    assert_processes(should, 'class', 'Class')
    options.undoc_members = True
    should.extend((('attribute', 'test_autodoc.Class.skipattr'),
                   ('method', 'test_autodoc.Class.undocmeth'),
                   ('method', 'test_autodoc.Class.roger')))
    assert_processes(should, 'class', 'Class')
    options.inherited_members = True
    should.append(('method', 'test_autodoc.Class.inheritedmeth'))
    assert_processes(should, 'class', 'Class')

    # test special members
    options.special_members = ['__special1__']
    should.append(('method', 'test_autodoc.Class.__special1__'))
    assert_processes(should, 'class', 'Class')
    options.special_members = ALL
    should.append(('method', 'test_autodoc.Class.__special2__'))
    assert_processes(should, 'class', 'Class')
    options.special_members = False

    options.members = []
    # test module flags
    assert_result_contains('.. py:module:: test_autodoc',
                           'module', 'test_autodoc')
    options.synopsis = 'Synopsis'
    assert_result_contains('   :synopsis: Synopsis', 'module', 'test_autodoc')
    options.deprecated = True
    assert_result_contains('   :deprecated:', 'module', 'test_autodoc')
    options.platform = 'Platform'
    assert_result_contains('   :platform: Platform', 'module', 'test_autodoc')
    # test if __all__ is respected for modules
    options.members = ALL
    assert_result_contains('.. py:class:: Class(arg)', 'module', 'test_autodoc')
    try:
        assert_result_contains('.. py:exception:: CustomEx',
                               'module', 'test_autodoc')
    except AssertionError:
        pass
    else:
        assert False, 'documented CustomEx which is not in __all__'

    # test noindex flag
    options.members = []
    options.noindex = True
    assert_result_contains('   :noindex:', 'module', 'test_autodoc')
    assert_result_contains('   :noindex:', 'class', 'Base')

    # okay, now let's get serious about mixing Python and C signature stuff
    assert_result_contains('.. py:class:: CustomDict', 'class', 'CustomDict',
                           all_members=True)

    # test inner class handling
    assert_processes([('class', 'test_autodoc.Outer'),
                      ('class', 'test_autodoc.Outer.Inner'),
                      ('method', 'test_autodoc.Outer.Inner.meth')],
                     'class', 'Outer', all_members=True)

    # test descriptor docstrings
    assert_result_contains('   Descriptor instance docstring.',
                           'attribute', 'test_autodoc.Class.descr')

    # test generation for C modules (which have no source file)
    directive.env.ref_context['py:module'] = 'time'
    assert_processes([('function', 'time.asctime')], 'function', 'asctime')
    assert_processes([('function', 'time.asctime')], 'function', 'asctime')

    # test autodoc_member_order == 'source'
    directive.env.ref_context['py:module'] = 'test_autodoc'
    assert_order(['.. py:class:: Class(arg)',
                  '   .. py:attribute:: Class.descr',
                  '   .. py:method:: Class.meth()',
                  '   .. py:method:: Class.undocmeth()',
                  '   .. py:attribute:: Class.attr',
                  '   .. py:attribute:: Class.prop',
                  '   .. py:attribute:: Class.docattr',
                  '   .. py:attribute:: Class.udocattr',
                  '   .. py:attribute:: Class.mdocattr',
                  '   .. py:classmethod:: Class.roger(a, e=5, f=6)',
                  '   .. py:classmethod:: Class.moore(a, e, f) -> happiness',
                  '   .. py:attribute:: Class.inst_attr_comment',
                  '   .. py:attribute:: Class.inst_attr_string',
                  '   .. py:method:: Class.inheritedmeth()',
                  ],
                 'class', 'Class', member_order='bysource', all_members=True)
    del directive.env.ref_context['py:module']

    # test attribute initialized to class instance from other module
    directive.env.temp_data['autodoc:class'] = 'test_autodoc.Class'
    assert_result_contains(u'   should be documented as well - s\xfc\xdf',
                           'attribute', 'mdocattr')
    del directive.env.temp_data['autodoc:class']

    # test autodoc_docstring_signature
    assert_result_contains(
        '.. py:method:: DocstringSig.meth(FOO, BAR=1) -> BAZ', 'method',
        'test_autodoc.DocstringSig.meth')
    assert_result_contains(
        '   rest of docstring', 'method', 'test_autodoc.DocstringSig.meth')
    assert_result_contains(
        '.. py:method:: DocstringSig.meth2()', 'method',
        'test_autodoc.DocstringSig.meth2')
    assert_result_contains(
        '       indented line', 'method',
        'test_autodoc.DocstringSig.meth2')
    assert_result_contains(
        '.. py:classmethod:: Class.moore(a, e, f) -> happiness', 'method',
        'test_autodoc.Class.moore')

    # test new attribute documenter behavior
    directive.env.ref_context['py:module'] = 'test_autodoc'
    options.undoc_members = True
    assert_processes([('class', 'test_autodoc.AttCls'),
                      ('attribute', 'test_autodoc.AttCls.a1'),
                      ('attribute', 'test_autodoc.AttCls.a2'),
                      ], 'class', 'AttCls')
    assert_result_contains(
        '   :annotation: = hello world', 'attribute', 'AttCls.a1')
    assert_result_contains(
        '   :annotation: = None', 'attribute', 'AttCls.a2')

    # test explicit members with instance attributes
    del directive.env.temp_data['autodoc:class']
    del directive.env.temp_data['autodoc:module']
    directive.env.ref_context['py:module'] = 'test_autodoc'
    options.inherited_members = False
    options.undoc_members = False
    options.members = ALL
    assert_processes([
        ('class', 'test_autodoc.InstAttCls'),
        ('attribute', 'test_autodoc.InstAttCls.ca1'),
        ('attribute', 'test_autodoc.InstAttCls.ca2'),
        ('attribute', 'test_autodoc.InstAttCls.ca3'),
        ('attribute', 'test_autodoc.InstAttCls.ia1'),
        ('attribute', 'test_autodoc.InstAttCls.ia2'),
    ], 'class', 'InstAttCls')
    del directive.env.temp_data['autodoc:class']
    del directive.env.temp_data['autodoc:module']
    options.members = ['ca1', 'ia1']
    assert_processes([
        ('class', 'test_autodoc.InstAttCls'),
        ('attribute', 'test_autodoc.InstAttCls.ca1'),
        ('attribute', 'test_autodoc.InstAttCls.ia1'),
    ], 'class', 'InstAttCls')
    del directive.env.temp_data['autodoc:class']
    del directive.env.temp_data['autodoc:module']
    del directive.env.ref_context['py:module']

    # test descriptor class documentation
    options.members = ['CustomDataDescriptor']
    assert_result_contains('.. py:class:: CustomDataDescriptor(doc)',
                           'module', 'test_autodoc')
    assert_result_contains('   .. py:method:: CustomDataDescriptor.meth()',
                           'module', 'test_autodoc')

# --- generate fodder ------------
__all__ = ['Class']

#: documentation for the integer
integer = 1


class CustomEx(Exception):
    """My custom exception."""

    def f(self):
        """Exception method."""


class CustomDataDescriptor(object):
    """Descriptor class docstring."""

    def __init__(self, doc):
        self.__doc__ = doc

    def __get__(self, obj, type=None):
        if obj is None:
            return self
        return 42

    def meth(self):
        """Function."""
        return "The Answer"


def _funky_classmethod(name, b, c, d, docstring=None):
    """Generates a classmethod for a class from a template by filling out
    some arguments."""
    def template(cls, a, b, c, d=4, e=5, f=6):
        return a, b, c, d, e, f
    from functools import partial
    function = partial(template, b=b, c=c, d=d)
    function.__name__ = name
    function.__doc__ = docstring
    return classmethod(function)


class Base(object):
    def inheritedmeth(self):
        """Inherited function."""


class Class(Base):
    """Class to document."""

    descr = CustomDataDescriptor("Descriptor instance docstring.")

    def meth(self):
        """Function."""

    def undocmeth(self):
        pass

    def skipmeth(self):
        """Method that should be skipped."""

    def excludemeth(self):
        """Method that should be excluded."""

    # should not be documented
    skipattr = 'foo'

    #: should be documented -- süß
    attr = 'bar'

    @property
    def prop(self):
        """Property."""

    docattr = 'baz'
    """should likewise be documented -- süß"""

    udocattr = 'quux'
    u"""should be documented as well - süß"""

    # initialized to any class imported from another module
    mdocattr = StringIO()
    """should be documented as well - süß"""

    roger = _funky_classmethod("roger", 2, 3, 4)

    moore = _funky_classmethod("moore", 9, 8, 7,
                               docstring="moore(a, e, f) -> happiness")

    def __init__(self, arg):
        self.inst_attr_inline = None  #: an inline documented instance attr
        #: a documented instance attribute
        self.inst_attr_comment = None
        self.inst_attr_string = None
        """a documented instance attribute"""

    def __special1__(self):
        """documented special method"""

    def __special2__(self):
        # undocumented special method
        pass


class CustomDict(dict):
    """Docstring."""


def function(foo, *args, **kwds):
    """
    Return spam.
    """
    pass


class Outer(object):
    """Foo"""

    class Inner(object):
        """Foo"""

        def meth(self):
            """Foo"""

    # should be documented as an alias
    factory = dict


class DocstringSig(object):
    def meth(self):
        """meth(FOO, BAR=1) -> BAZ
First line of docstring

        rest of docstring
        """

    def meth2(self):
        """First line, no signature
        Second line followed by indentation::

            indented line
        """

    @property
    def prop1(self):
        """DocstringSig.prop1(self)
        First line of docstring
        """
        return 123

    @property
    def prop2(self):
        """First line of docstring
        Second line of docstring
        """
        return 456


class StrRepr(str):
    def __repr__(self):
        return self


class AttCls(object):
    a1 = StrRepr('hello\nworld')
    a2 = None


class InstAttCls(object):
    """Class with documented class and instance attributes."""

    #: Doc comment for class attribute InstAttCls.ca1.
    #: It can have multiple lines.
    ca1 = 'a'

    ca2 = 'b'    #: Doc comment for InstAttCls.ca2. One line only.

    ca3 = 'c'
    """Docstring for class attribute InstAttCls.ca3."""

    def __init__(self):
        #: Doc comment for instance attribute InstAttCls.ia1
        self.ia1 = 'd'

        self.ia2 = 'e'
        """Docstring for instance attribute InstAttCls.ia2."""


def test_type_hints():
    from sphinx.ext.autodoc import formatargspec
    from sphinx.util.inspect import getargspec

    try:
        from typing_test_data import f0, f1, f2, f3, f4, f5, f6, f7, f8, f9
    except (ImportError, SyntaxError):
        raise SkipTest('Cannot import Python code with function annotations')

    def verify_arg_spec(f, expected):
        eq_(formatargspec(f, *getargspec(f)), expected)

    # Class annotations
    verify_arg_spec(f0, '(x: int, y: numbers.Integral) -> None')

    # Generic types with concrete parameters
    verify_arg_spec(f1, '(x: typing.List[int]) -> typing.List[int]')

    # TypeVars and generic types with TypeVars
    verify_arg_spec(f2, '(x: typing.List[T],'
                        ' y: typing.List[T_co],'
                        ' z: T) -> typing.List[T_contra]')

    # Union types
    verify_arg_spec(f3, '(x: typing.Union[str, numbers.Integral]) -> None')

    # Quoted annotations
    verify_arg_spec(f4, '(x: str, y: str) -> None')

    # Keyword-only arguments
    verify_arg_spec(f5, '(x: int, *, y: str, z: str) -> None')

    # Keyword-only arguments with varargs
    verify_arg_spec(f6, '(x: int, *args, y: str, z: str) -> None')

    # Space around '=' for defaults
    verify_arg_spec(f7, '(x: int = None, y: dict = {}) -> None')

    # Callable types
    verify_arg_spec(f8, '(x: typing.Callable[[int, str], int]) -> None')

    # Tuple types
<<<<<<< HEAD
    verify_arg_spec(f8, '(x: typing.Tuple[int, str],'
                        ' y: typing.Tuple[int, ...]) -> None')

    # Instance annotations
    verify_arg_spec(f9, '(x: CustomAnnotation, y: 123) -> None')
=======
    verify_arg_spec(f9, '(x: typing.Tuple[int, str],'
                        ' y: typing.Tuple[int, ...]) -> None')
>>>>>>> 0beabaf4
<|MERGE_RESOLUTION|>--- conflicted
+++ resolved
@@ -1062,13 +1062,8 @@
     verify_arg_spec(f8, '(x: typing.Callable[[int, str], int]) -> None')
 
     # Tuple types
-<<<<<<< HEAD
-    verify_arg_spec(f8, '(x: typing.Tuple[int, str],'
-                        ' y: typing.Tuple[int, ...]) -> None')
-
-    # Instance annotations
-    verify_arg_spec(f9, '(x: CustomAnnotation, y: 123) -> None')
-=======
     verify_arg_spec(f9, '(x: typing.Tuple[int, str],'
                         ' y: typing.Tuple[int, ...]) -> None')
->>>>>>> 0beabaf4
+
+    # Instance annotations
+    verify_arg_spec(f9, '(x: CustomAnnotation, y: 123) -> None')