--- conflicted
+++ resolved
@@ -42,150 +42,6 @@
 WARNING: invalid pair index entry u''
 """
 
-<<<<<<< HEAD
-=======
-HTML_XPATH = {
-    'images.html': {
-        ".//img[@src='_images/img.png']": '',
-        ".//img[@src='_images/img1.png']": '',
-        ".//img[@src='_images/simg.png']": '',
-        ".//object[@data='_images/svgimg.svg']": '',
-        ".//embed[@src='_images/svgimg.svg']": '',
-    },
-    'subdir/images.html': {
-        ".//img[@src='../_images/img1.png']": '',
-        ".//img[@src='../_images/rimg.png']": '',
-    },
-    'subdir/includes.html': {
-        ".//a[@href='../_downloads/img.png']": '',
-    },
-    'includes.html': {
-        ".//pre": u'Max Strauß',
-        ".//a[@href='_downloads/img.png']": '',
-        ".//a[@href='_downloads/img1.png']": '',
-        ".//pre": u'"quotes"',
-        ".//pre": u"'included'",
-    },
-    'autodoc.html': {
-        ".//dt[@id='test_autodoc.Class']": '',
-        ".//dt[@id='test_autodoc.function']/em": r'\*\*kwds',
-        ".//dd": r'Return spam\.',
-    },
-    'markup.html': {
-        ".//meta[@name='author'][@content='Me']": '',
-        ".//meta[@name='keywords'][@content='docs, sphinx']": '',
-        ".//a[@href='contents.html#ref1']": '',
-        ".//div[@id='label']": '',
-        ".//span[@class='option']": '--help',
-        ".//p": 'A global substitution.',
-        ".//p": 'In HTML.',
-        ".//p": 'In both.',
-        ".//p": 'Always present',
-        ".//title": 'set by title directive',
-        ".//span[@class='pre']": 'CFunction()',
-    },
-    'desc.html': {
-        ".//dt[@id='mod.Cls.meth1']": '',
-        ".//dt[@id='errmod.Error']": '',
-        ".//a[@href='#mod.Cls']": '',
-        ".//dl[@class='userdesc']": '',
-        ".//dt[@id='userdescrole-myobj']": '',
-        ".//a[@href='#userdescrole-myobj']": '',
-    },
-    'contents.html': {
-        ".//meta[@name='hc'][@content='hcval']": '',
-        ".//meta[@name='hc_co'][@content='hcval_co']": '',
-        ".//meta[@name='testopt'][@content='testoverride']": '',
-        #".//td[@class='label']": r'\[Ref1\]',   # docutils 0.5 only
-        ".//td[@class='label']": '',
-        ".//li[@class='toctree-l1']/a": 'Testing various markup',
-        ".//li[@class='toctree-l2']/a": 'Admonitions',
-        ".//title": 'Sphinx <Tests>',
-        ".//div[@class='footer']": 'Georg Brandl & Team',
-        ".//a[@href='http://python.org/']": '',
-    },
-    'bom.html': {
-        ".//title": " File with UTF-8 BOM",
-    },
-    '_static/statictmpl.html': {
-        ".//project": 'Sphinx <Tests>',
-    },
-}
-
-if pygments:
-    HTML_XPATH['includes.html'].update({
-        ".//pre/span[@class='s']": u'üöä',
-        ".//div[@class='inc-pyobj1 highlight-text']/div/pre":
-            r'^class Foo:\n    pass\n\s*$',
-        ".//div[@class='inc-pyobj2 highlight-text']/div/pre":
-            r'^    def baz\(\):\n        pass\n\s*$',
-        ".//div[@class='inc-lines highlight-text']/div/pre":
-            r'^class Foo:\n    pass\nclass Bar:\n$',
-        ".//div[@class='inc-startend highlight-text']/div/pre":
-            ur'^foo = u"Including Unicode characters: üöä"\n$',
-        ".//div[@class='inc-preappend highlight-text']/div/pre":
-            r'(?m)^START CODE$',
-        ".//div[@class='inc-pyobj-dedent highlight-python']/div/pre/span":
-            r'def',
-    })
-    HTML_XPATH['subdir/includes.html'].update({
-        ".//pre/span": 'line 1',
-        ".//pre/span": 'line 2',
-    })
-
-class NslessParser(ET.XMLParser):
-    """XMLParser that throws away namespaces in tag names."""
-
-    def _fixname(self, key):
-        try:
-            return self._names[key]
-        except KeyError:
-            name = key
-            br = name.find('}')
-            if br > 0:
-                name = name[br+1:]
-            self._names[key] = name = self._fixtext(name)
-            return name
-
-
-def check_xpath(etree, fname, path, check):
-    nodes = list(etree.findall(path))
-    assert nodes != [], ('did not find any node matching xpath '
-                         '%r in file %s' % (path, fname))
-    if hasattr(check, '__call__'):
-        check(nodes)
-    elif not check:
-        # only check for node presence
-        pass
-    else:
-        rex = re.compile(check)
-        for node in nodes:
-            if node.text and rex.search(node.text):
-                break
-        else:
-            assert False, ('%r not found in any node matching '
-                           'path %s in %s: %r' % (check, path, fname,
-                           [node.text for node in nodes]))
-
-@gen_with_app(buildername='html', warning=html_warnfile, cleanenv=True,
-              confoverrides={'html_context.hckey_co': 'hcval_co'},
-              tags=['testtag'])
-def test_html(app):
-    app.builder.build_all()
-    html_warnings = html_warnfile.getvalue().replace(os.sep, '/')
-    html_warnings_exp = HTML_WARNINGS % {'root': app.srcdir}
-    assert html_warnings == html_warnings_exp, 'Warnings don\'t match:\n' + \
-           '\n'.join(difflib.ndiff(html_warnings_exp.splitlines(),
-                                   html_warnings.splitlines()))
-
-    for fname, paths in HTML_XPATH.iteritems():
-        parser = NslessParser()
-        parser.entity.update(htmlentitydefs.entitydefs)
-        etree = ET.parse(os.path.join(app.outdir, fname), parser)
-        for path, check in paths.iteritems():
-            yield check_xpath, etree, fname, path, check
-
->>>>>>> bf9c12a3
 
 @with_app(buildername='latex', warning=latex_warnfile, cleanenv=True)
 def test_latex(app):
