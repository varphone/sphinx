# -*- coding: utf-8 -*-
"""
    test_intl
    ~~~~~~~~~

    Test message patching for internationalization purposes.  Runs the text
    builder in the test root.

    :copyright: Copyright 2007-2016 by the Sphinx team, see AUTHORS.
    :license: BSD, see LICENSE for details.
"""
from __future__ import print_function

import os
import re
import pickle
from docutils import nodes

from babel.messages import pofile, mofile
from six import string_types
import pytest

<<<<<<< HEAD
from util import tempdir, rootdir, path, gen_with_app, SkipTest, \
    assert_re_search, assert_not_re_search, assert_in, assert_not_in, \
    assert_startswith, assert_node, etree_parse, strip_escseq, assert_equal
=======
from util import tempdir, rootdir, path, assert_re_search, \
    assert_not_re_search, assert_startswith, assert_node, etree_parse
>>>>>>> 64114ae7


sphinx_intl = pytest.mark.sphinx(
    testroot='intl',
    confoverrides={
        'language': 'xx', 'locale_dirs': ['.'],
        'gettext_compact': False,
    },
)


def read_po(pathname):
    with pathname.open() as f:
        return pofile.read_po(f)


def write_mo(pathname, po):
    with pathname.open('wb') as f:
        return mofile.write_mo(f, po)


@pytest.fixture
def build_mo():
    def builder(srcdir):
        """
        :param str srcdir: app.srcdir
        """
        srcdir = path(srcdir)
        for dirpath, dirs, files in os.walk(srcdir):
            dirpath = path(dirpath)
            for f in [f for f in files if f.endswith('.po')]:
                po = dirpath / f
                mo = srcdir / 'xx' / 'LC_MESSAGES' / (
                    os.path.relpath(po[:-3], srcdir) + '.mo')
                if not mo.parent.exists():
                    mo.parent.makedirs()

                write_mo(mo, read_po(po))
    return builder


@pytest.fixture(autouse=True)
def setup_intl(app_params, build_mo):
    build_mo(app_params.kwargs['srcdir'])


@pytest.fixture(autouse=True)
def _info(app):
    yield
    print('# language:', app.config.language)
    print('# locale_dirs:', app.config.locale_dirs)


def elem_gettexts(elem):
    def itertext(self):
        # this function copied from Python-2.7 'ElementTree.itertext'.
        # for compatibility to Python-2.6
        tag = self.tag
        if not isinstance(tag, string_types) and tag is not None:
            return
        if self.text:
            yield self.text
        for e in self:
            for s in itertext(e):
                yield s
            if e.tail:
                yield e.tail
    return [_f for _f in [s.strip() for s in itertext(elem)] if _f]


def elem_getref(elem):
    return elem.attrib.get('refid') or elem.attrib.get('refuri')


def assert_elem(elem, texts=None, refs=None, names=None):
    if texts is not None:
        _texts = elem_gettexts(elem)
        assert _texts == texts
    if refs is not None:
        _refs = [elem_getref(x) for x in elem.findall('reference')]
        assert _refs == refs
    if names is not None:
        _names = elem.attrib.get('names').split()
        assert _names == names


def assert_count(expected_expr, result, count):
    find_pair = (expected_expr, result)
    assert len(re.findall(*find_pair)) == count, find_pair


@sphinx_intl
@pytest.mark.sphinx('text')
@pytest.mark.test_params(shared_result='test_intl_basic')
def test_text_toctree(app):
    app.build()
    result = (app.outdir / 'contents.txt').text(encoding='utf-8')
    assert_startswith(result, u"CONTENTS\n********\n\nTABLE OF CONTENTS\n")


@sphinx_intl
@pytest.mark.sphinx('text')
@pytest.mark.test_params(shared_result='test_intl_basic')
def test_text_emit_warnings(app, warning):
    app.build()
    # test warnings in translation
    warnings = getwarning(warning)
    warning_expr = u'.*/warnings.txt:4: ' \
                   u'WARNING: Inline literal start-string without end-string.\n'
    assert_re_search(warning_expr, warnings)


@sphinx_intl
@pytest.mark.sphinx('text')
@pytest.mark.test_params(shared_result='test_intl_basic')
def test_text_warning_node(app):
    app.build()
    # test warnings in translation
    result = (app.outdir / 'warnings.txt').text(encoding='utf-8')
    expect = (u"I18N WITH REST WARNINGS"
              u"\n***********************\n"
              u"\nLINE OF >>``<<BROKEN LITERAL MARKUP.\n")
    assert result == expect


@sphinx_intl
@pytest.mark.sphinx('text')
@pytest.mark.test_params(shared_result='test_intl_basic')
def test_text_title_underline(app):
    app.build()
    # --- simple translation; check title underlines
    result = (app.outdir / 'bom.txt').text(encoding='utf-8')
    expect = (u"Datei mit UTF-8"
              u"\n***************\n"  # underline matches new translation
              u"\nThis file has umlauts: äöü.\n")
    assert result == expect


@sphinx_intl
@pytest.mark.sphinx('text')
@pytest.mark.test_params(shared_result='test_intl_basic')
def test_text_subdirs(app):
    app.build()
    # --- check translation in subdirs
    result = (app.outdir / 'subdir' / 'contents.txt').text(encoding='utf-8')
    assert_startswith(result, u"subdir contents\n***************\n")


@sphinx_intl
@pytest.mark.sphinx('text')
@pytest.mark.test_params(shared_result='test_intl_basic')
def test_text_inconsistency_warnings(app, warning):
    app.build()
    # --- check warnings for inconsistency in number of references
    result = (app.outdir / 'refs_inconsistency.txt').text(encoding='utf-8')
    expect = (u"I18N WITH REFS INCONSISTENCY"
              u"\n****************************\n"
              u"\n* FOR FOOTNOTE [ref2].\n"
              u"\n* reference FOR reference.\n"
              u"\n* ORPHAN REFERENCE: I18N WITH REFS INCONSISTENCY.\n"
              u"\n[1] THIS IS A AUTO NUMBERED FOOTNOTE.\n"
              u"\n[ref2] THIS IS A NAMED FOOTNOTE.\n"
              u"\n[100] THIS IS A NUMBERED FOOTNOTE.\n")
    assert result == expect

    warnings = getwarning(warning)
    warning_fmt = u'.*/refs_inconsistency.txt:\\d+: ' \
                  u'WARNING: inconsistent %s in translated message\n'
    expected_warning_expr = (
        warning_fmt % 'footnote references' +
        warning_fmt % 'references' +
        warning_fmt % 'references')
    assert_re_search(expected_warning_expr, warnings)


@sphinx_intl
@pytest.mark.sphinx('text')
@pytest.mark.test_params(shared_result='test_intl_basic')
def test_text_literalblock_warnings(app, warning):
    app.build()
    # --- check warning for literal block
    result = (app.outdir / 'literalblock.txt').text(encoding='utf-8')
    expect = (u"I18N WITH LITERAL BLOCK"
              u"\n***********************\n"
              u"\nCORRECT LITERAL BLOCK:\n"
              u"\n   this is"
              u"\n   literal block\n"
              u"\nMISSING LITERAL BLOCK:\n"
              u"\n<SYSTEM MESSAGE:")
    assert_startswith(result, expect)

    warnings = getwarning(warning)
    expected_warning_expr = u'.*/literalblock.txt:\\d+: ' \
                            u'WARNING: Literal block expected; none found.'
    assert_re_search(expected_warning_expr, warnings)


@sphinx_intl
@pytest.mark.sphinx('text')
@pytest.mark.test_params(shared_result='test_intl_basic')
def test_text_definition_terms(app):
    app.build()
    # --- definition terms: regression test for #975, #2198, #2205
    result = (app.outdir / 'definition_terms.txt').text(encoding='utf-8')
    expect = (u"I18N WITH DEFINITION TERMS"
              u"\n**************************\n"
              u"\nSOME TERM"
              u"\n   THE CORRESPONDING DEFINITION\n"
              u"\nSOME *TERM* WITH LINK"
              u"\n   THE CORRESPONDING DEFINITION #2\n"
              u"\nSOME **TERM** WITH : CLASSIFIER1 : CLASSIFIER2"
              u"\n   THE CORRESPONDING DEFINITION\n"
              u"\nSOME TERM WITH : CLASSIFIER[]"
              u"\n   THE CORRESPONDING DEFINITION\n"
              )
    assert result == expect


@sphinx_intl
@pytest.mark.sphinx('text')
@pytest.mark.test_params(shared_result='test_intl_basic')
def test_text_glossary_term(app, warning):
    app.build()
    # --- glossary terms: regression test for #1090
    result = (app.outdir / 'glossary_terms.txt').text(encoding='utf-8')
    expect = (u"I18N WITH GLOSSARY TERMS"
              u"\n************************\n"
              u"\nSOME NEW TERM"
              u"\n   THE CORRESPONDING GLOSSARY\n"
              u"\nSOME OTHER NEW TERM"
              u"\n   THE CORRESPONDING GLOSSARY #2\n"
              u"\nLINK TO *SOME NEW TERM*.\n")
    assert result == expect
    warnings = getwarning(warning)
    assert 'term not in glossary' not in warnings


@sphinx_intl
@pytest.mark.sphinx('text')
@pytest.mark.test_params(shared_result='test_intl_basic')
def test_text_glossary_term_inconsistencies(app, warning):
    app.build()
    # --- glossary term inconsistencies: regression test for #1090
    result = (app.outdir / 'glossary_terms_inconsistency.txt').text(encoding='utf-8')
    expect = (u"I18N WITH GLOSSARY TERMS INCONSISTENCY"
              u"\n**************************************\n"
              u"\n1. LINK TO *SOME NEW TERM*.\n")
    assert result == expect

    warnings = getwarning(warning)
    expected_warning_expr = (
        u'.*/glossary_terms_inconsistency.txt:\\d+: '
        u'WARNING: inconsistent term references in translated message\n')
    assert_re_search(expected_warning_expr, warnings)


@sphinx_intl
@pytest.mark.sphinx('text')
@pytest.mark.test_params(shared_result='test_intl_basic')
def test_text_seealso(app):
    app.build()
    # --- seealso
    result = (app.outdir / 'seealso.txt').text(encoding='utf-8')
    expect = (u"I18N WITH SEEALSO"
              u"\n*****************\n"
              u"\nSee also: SHORT TEXT 1\n"
              u"\nSee also: LONG TEXT 1\n"
              u"\nSee also: SHORT TEXT 2\n"
              u"\n  LONG TEXT 2\n")
    assert result == expect


@sphinx_intl
@pytest.mark.sphinx('text')
@pytest.mark.test_params(shared_result='test_intl_basic')
def test_text_figure_captions(app):
    app.build()
    # --- figure captions: regression test for #940
    result = (app.outdir / 'figure.txt').text(encoding='utf-8')
    expect = (u"I18N WITH FIGURE CAPTION"
              u"\n************************\n"
              u"\n   [image]MY CAPTION OF THE FIGURE\n"
              u"\n   MY DESCRIPTION PARAGRAPH1 OF THE FIGURE.\n"
              u"\n   MY DESCRIPTION PARAGRAPH2 OF THE FIGURE.\n"
              u"\n"
              u"\nFIGURE IN THE BLOCK"
              u"\n===================\n"
              u"\nBLOCK\n"
              u"\n      [image]MY CAPTION OF THE FIGURE\n"
              u"\n      MY DESCRIPTION PARAGRAPH1 OF THE FIGURE.\n"
              u"\n      MY DESCRIPTION PARAGRAPH2 OF THE FIGURE.\n"
              u"\n"
              u"\n"
              u"IMAGE URL AND ALT\n"
              u"=================\n"
              u"\n"
              u"[image: i18n][image]\n"
              u"\n"
              u"   [image: img][image]\n"
              u"\n"
              u"\n"
              u"IMAGE ON SUBSTITUTION\n"
              u"=====================\n"
              u"\n"
              u"\n"
              u"IMAGE UNDER NOTE\n"
              u"================\n"
              u"\n"
              u"Note: [image: i18n under note][image]\n"
              u"\n"
              u"     [image: img under note][image]\n"
              )
    assert result == expect


@sphinx_intl
@pytest.mark.sphinx('text')
@pytest.mark.test_params(shared_result='test_intl_basic')
def test_text_rubric(app):
    app.build()
    # --- rubric: regression test for pull request #190
    result = (app.outdir / 'rubric.txt').text(encoding='utf-8')
    expect = (u"I18N WITH RUBRIC"
              u"\n****************\n"
              u"\n-[ RUBRIC TITLE ]-\n"
              u"\n"
              u"\nRUBRIC IN THE BLOCK"
              u"\n===================\n"
              u"\nBLOCK\n"
              u"\n   -[ RUBRIC TITLE ]-\n")
    assert result == expect


@sphinx_intl
@pytest.mark.sphinx('text')
@pytest.mark.test_params(shared_result='test_intl_basic')
def test_text_docfields(app):
    app.build()
    # --- docfields
    result = (app.outdir / 'docfields.txt').text(encoding='utf-8')
    expect = (u"I18N WITH DOCFIELDS"
              u"\n*******************\n"
              u"\nclass Cls1\n"
              u"\n   Parameters:"
              u"\n      **param** -- DESCRIPTION OF PARAMETER param\n"
              u"\nclass Cls2\n"
              u"\n   Parameters:"
              u"\n      * **foo** -- DESCRIPTION OF PARAMETER foo\n"
              u"\n      * **bar** -- DESCRIPTION OF PARAMETER bar\n"
              u"\nclass Cls3(values)\n"
              u"\n   Raises:"
              u"\n      **ValueError** -- IF THE VALUES ARE OUT OF RANGE\n"
              u"\nclass Cls4(values)\n"
              u"\n   Raises:"
              u"\n      * **TypeError** -- IF THE VALUES ARE NOT VALID\n"
              u"\n      * **ValueError** -- IF THE VALUES ARE OUT OF RANGE\n"
              u"\nclass Cls5\n"
              u"\n   Returns:"
              u'\n      A NEW "Cls3" INSTANCE\n')
    assert result == expect


@sphinx_intl
@pytest.mark.sphinx('text')
@pytest.mark.test_params(shared_result='test_intl_basic')
def test_text_admonitions(app):
    app.build()
    # --- admonitions
    # #1206: gettext did not translate admonition directive's title
    # seealso: http://docutils.sourceforge.net/docs/ref/rst/directives.html#admonitions
    result = (app.outdir / 'admonitions.txt').text(encoding='utf-8')
    directives = (
        "attention", "caution", "danger", "error", "hint",
        "important", "note", "tip", "warning", "admonition")
    for d in directives:
        assert d.upper() + " TITLE" in result
        assert d.upper() + " BODY" in result


@sphinx_intl
@pytest.mark.sphinx('gettext')
@pytest.mark.test_params(shared_result='test_intl_gettext')
def test_gettext_toctree(app):
    app.build()
    # --- toctree
    expect = read_po(app.srcdir / 'contents.po')
    actual = read_po(app.outdir / 'contents.pot')
    for expect_msg in [m for m in expect if m.id]:
        assert expect_msg.id in [m.id for m in actual if m.id]


@sphinx_intl
@pytest.mark.sphinx('gettext')
@pytest.mark.test_params(shared_result='test_intl_gettext')
def test_gettext_definition_terms(app):
    app.build()
    # --- definition terms: regression test for #2198, #2205
    expect = read_po(app.srcdir / 'definition_terms.po')
    actual = read_po(app.outdir / 'definition_terms.pot')
    for expect_msg in [m for m in expect if m.id]:
        assert expect_msg.id in [m.id for m in actual if m.id]


@sphinx_intl
@pytest.mark.sphinx('gettext')
@pytest.mark.test_params(shared_result='test_intl_gettext')
def test_gettext_glossary_terms(app, warning):
    app.build()
    # --- glossary terms: regression test for #1090
    expect = read_po(app.srcdir / 'glossary_terms.po')
    actual = read_po(app.outdir / 'glossary_terms.pot')
    for expect_msg in [m for m in expect if m.id]:
        assert expect_msg.id in [m.id for m in actual if m.id]
    warnings = warning.getvalue().replace(os.sep, '/')
    assert 'term not in glossary' not in warnings


@sphinx_intl
@pytest.mark.sphinx('gettext')
@pytest.mark.test_params(shared_result='test_intl_gettext')
def test_gettext_glossary_term_inconsistencies(app):
    app.build()
    # --- glossary term inconsistencies: regression test for #1090
    expect = read_po(app.srcdir / 'glossary_terms_inconsistency.po')
    actual = read_po(app.outdir / 'glossary_terms_inconsistency.pot')
    for expect_msg in [m for m in expect if m.id]:
        assert expect_msg.id in [m.id for m in actual if m.id]


@sphinx_intl
@pytest.mark.sphinx('gettext')
@pytest.mark.test_params(shared_result='test_intl_gettext')
def test_gettext_buildr_ignores_only_directive(app):
    app.build()
    # --- gettext builder always ignores ``only`` directive
    expect = read_po(app.srcdir / 'only.po')
    actual = read_po(app.outdir / 'only.pot')
    for expect_msg in [m for m in expect if m.id]:
        assert expect_msg.id in [m.id for m in actual if m.id]


@sphinx_intl
def test_gettext_dont_rebuild_mo(make_app, app_params, build_mo):
    # --- don't rebuild by .mo mtime
    def get_number_of_update_targets(app_):
        updated = app_.env.update(app_.config, app_.srcdir, app_.doctreedir, app_)
        return len(updated)

    # setup new directory
    args, kwargs = app_params
    kwargs['srcdir'] = 'test_gettext_dont_rebuild_mo'

    # phase1: build document with non-gettext builder and generate mo file in srcdir
    app0 = make_app('dummy', *args, **kwargs)
    build_mo(app0.srcdir)
    app0.build()
    assert (app0.srcdir / 'bom.mo')
    # Since it is after the build, the number of documents to be updated is 0
    assert get_number_of_update_targets(app0) == 0
    # When rewriting the timestamp of mo file, the number of documents to be
    # updated will be changed.
    (app0.srcdir / 'xx' / 'LC_MESSAGES' / 'bom.mo').utime(None)
    assert get_number_of_update_targets(app0) == 1

    # Because doctree for gettext builder can not be shared with other builders,
    # erase doctreedir before gettext build.
    app0.doctreedir.rmtree()

    # phase2: build document with gettext builder.
    # The mo file in the srcdir directory is retained.
    app = make_app('gettext', *args, **kwargs)
    app.build()
    # Since it is after the build, the number of documents to be updated is 0
    assert get_number_of_update_targets(app) == 0
    # Even if the timestamp of the mo file is updated, the number of documents
    # to be updated is 0. gettext builder does not rebuild because of mo update.
    (app0.srcdir / 'xx' / 'LC_MESSAGES' / 'bom.mo').utime(None)
    assert get_number_of_update_targets(app) == 0


@sphinx_intl
@pytest.mark.sphinx('html')
@pytest.mark.test_params(shared_result='test_intl_basic')
def test_html_meta(app):
    app.build()
    # --- test for meta
    result = (app.outdir / 'contents.html').text(encoding='utf-8')
    expected_expr = '<meta content="TESTDATA FOR I18N" name="description" />'
    assert expected_expr in result
    expected_expr = '<meta content="I18N, SPHINX, MARKUP" name="keywords" />'
    assert expected_expr in result


@sphinx_intl
@pytest.mark.sphinx('html')
@pytest.mark.test_params(shared_result='test_intl_basic')
def test_html_footnotes(app):
    app.build()
    # --- test for #955 cant-build-html-with-footnotes-when-using
    # expect no error by build
    (app.outdir / 'footnote.html').text(encoding='utf-8')


@sphinx_intl
@pytest.mark.sphinx('html')
@pytest.mark.test_params(shared_result='test_intl_basic')
def test_html_undefined_refs(app):
    app.build()
    # --- links to undefined reference
    result = (app.outdir / 'refs_inconsistency.html').text(encoding='utf-8')

    expected_expr = ('<a class="reference external" '
                     'href="http://www.example.com">reference</a>')
    assert len(re.findall(expected_expr, result)) == 2

    expected_expr = ('<a class="reference internal" '
                     'href="#reference">reference</a>')
    assert len(re.findall(expected_expr, result)) == 0

    expected_expr = ('<a class="reference internal" '
                     'href="#i18n-with-refs-inconsistency">I18N WITH '
                     'REFS INCONSISTENCY</a>')
    assert len(re.findall(expected_expr, result)) == 1


@sphinx_intl
@pytest.mark.sphinx('html')
@pytest.mark.test_params(shared_result='test_intl_basic')
def test_html_index_entries(app):
    app.build()
    # --- index entries: regression test for #976
    result = (app.outdir / 'genindex.html').text(encoding='utf-8')

    def wrap(tag, keyword):
        start_tag = "<%s[^>]*>" % tag
        end_tag = "</%s>" % tag
        return r"%s\s*%s\s*%s" % (start_tag, keyword, end_tag)
    def wrap_nest(parenttag, childtag, keyword):
        start_tag1 = "<%s[^>]*>" % parenttag
        start_tag2 = "<%s[^>]*>" % childtag
        return r"%s\s*%s\s*%s" % (start_tag1, keyword, start_tag2)
    expected_exprs = [
        wrap('a', 'NEWSLETTER'),
        wrap('a', 'MAILING LIST'),
        wrap('a', 'RECIPIENTS LIST'),
        wrap('a', 'FIRST SECOND'),
        wrap('a', 'SECOND THIRD'),
        wrap('a', 'THIRD, FIRST'),
        wrap_nest('li', 'ul', 'ENTRY'),
        wrap_nest('li', 'ul', 'SEE'),
        wrap('a', 'MODULE'),
        wrap('a', 'KEYWORD'),
        wrap('a', 'OPERATOR'),
        wrap('a', 'OBJECT'),
        wrap('a', 'EXCEPTION'),
        wrap('a', 'STATEMENT'),
        wrap('a', 'BUILTIN'),
    ]
    for expr in expected_exprs:
        assert_re_search(expr, result, re.M)


@sphinx_intl
@pytest.mark.sphinx('html')
@pytest.mark.test_params(shared_result='test_intl_basic')
def test_html_versionchanges(app):
    app.build()
    # --- versionchanges
    result = (app.outdir / 'versionchange.html').text(encoding='utf-8')

    def get_content(result, name):
        matched = re.search(r'<div class="%s">\n*(.*?)</div>' % name,
                            result, re.DOTALL)
        if matched:
            return matched.group(1)
        else:
            return ''

    expect1 = (
        u"""<p><span class="versionmodified">Deprecated since version 1.0: </span>"""
        u"""THIS IS THE <em>FIRST</em> PARAGRAPH OF DEPRECATED.</p>\n"""
        u"""<p>THIS IS THE <em>SECOND</em> PARAGRAPH OF DEPRECATED.</p>\n""")
    matched_content = get_content(result, "deprecated")
    assert expect1 == matched_content

    expect2 = (
        u"""<p><span class="versionmodified">New in version 1.0: </span>"""
        u"""THIS IS THE <em>FIRST</em> PARAGRAPH OF VERSIONADDED.</p>\n""")
    matched_content = get_content(result, "versionadded")
    assert expect2 == matched_content

    expect3 = (
        u"""<p><span class="versionmodified">Changed in version 1.0: </span>"""
        u"""THIS IS THE <em>FIRST</em> PARAGRAPH OF VERSIONCHANGED.</p>\n""")
    matched_content = get_content(result, "versionchanged")
    assert expect3 == matched_content


@sphinx_intl
@pytest.mark.sphinx('html')
@pytest.mark.test_params(shared_result='test_intl_basic')
def test_html_docfields(app):
    app.build()
    # --- docfields
    # expect no error by build
    (app.outdir / 'docfields.html').text(encoding='utf-8')


@sphinx_intl
@pytest.mark.sphinx('html')
@pytest.mark.test_params(shared_result='test_intl_basic')
def test_html_template(app):
    app.build()
    # --- gettext template
    result = (app.outdir / 'index.html').text(encoding='utf-8')
    assert "WELCOME" in result
    assert "SPHINX 2013.120" in result


@sphinx_intl
@pytest.mark.sphinx('html')
@pytest.mark.test_params(shared_result='test_intl_basic')
def test_html_rebuild_mo(app):
    app.build()
    # --- rebuild by .mo mtime
    app.builder.build_update()
    updated = app.env.update(app.config, app.srcdir, app.doctreedir, app)
    assert len(updated) == 0

    (app.srcdir / 'xx' / 'LC_MESSAGES' / 'bom.mo').utime(None)
    updated = app.env.update(app.config, app.srcdir, app.doctreedir, app)
    assert len(updated) == 1


@sphinx_intl
@pytest.mark.sphinx('xml')
@pytest.mark.test_params(shared_result='test_intl_basic')
def test_xml_footnotes(app, warning):
    app.build()
    # --- footnotes: regression test for fix #955, #1176
    et = etree_parse(app.outdir / 'footnote.xml')
    secs = et.findall('section')

    para0 = secs[0].findall('paragraph')
    assert_elem(
        para0[0],
        ['I18N WITH FOOTNOTE', 'INCLUDE THIS CONTENTS',
         '2', '[ref]', '1', '100', '.'],
        ['i18n-with-footnote', 'ref'])

    footnote0 = secs[0].findall('footnote')
    assert_elem(
        footnote0[0],
        ['1', 'THIS IS A AUTO NUMBERED FOOTNOTE.'],
        None,
        ['1'])
    assert_elem(
        footnote0[1],
        ['100', 'THIS IS A NUMBERED FOOTNOTE.'],
        None,
        ['100'])
    assert_elem(
        footnote0[2],
        ['2', 'THIS IS A AUTO NUMBERED NAMED FOOTNOTE.'],
        None,
        ['named'])

    citation0 = secs[0].findall('citation')
    assert_elem(
        citation0[0],
        ['ref', 'THIS IS A NAMED FOOTNOTE.'],
        None,
        ['ref'])

    warnings = getwarning(warning)
    warning_expr = u'.*/footnote.xml:\\d*: SEVERE: Duplicate ID: ".*".\n'
    assert_not_re_search(warning_expr, warnings)


@sphinx_intl
@pytest.mark.sphinx('xml')
@pytest.mark.test_params(shared_result='test_intl_basic')
def test_xml_footnote_backlinks(app):
    app.build()
    # --- footnote backlinks: i18n test for #1058
    et = etree_parse(app.outdir / 'footnote.xml')
    secs = et.findall('section')

    para0 = secs[0].findall('paragraph')
    refs0 = para0[0].findall('footnote_reference')
    refid2id = dict([
        (r.attrib.get('refid'), r.attrib.get('ids')) for r in refs0])

    footnote0 = secs[0].findall('footnote')
    for footnote in footnote0:
        ids = footnote.attrib.get('ids')
        backrefs = footnote.attrib.get('backrefs')
        assert refid2id[ids] == backrefs


@sphinx_intl
@pytest.mark.sphinx('xml')
@pytest.mark.test_params(shared_result='test_intl_basic')
def test_xml_refs_in_python_domain(app):
    app.build()
    # --- refs in the Python domain
    et = etree_parse(app.outdir / 'refs_python_domain.xml')
    secs = et.findall('section')

    # regression test for fix #1363
    para0 = secs[0].findall('paragraph')
    assert_elem(
        para0[0],
        ['SEE THIS DECORATOR:', 'sensitive_variables()', '.'],
        ['sensitive.sensitive_variables'])


@sphinx_intl
@pytest.mark.sphinx('xml')
@pytest.mark.test_params(shared_result='test_intl_basic')
def test_xml_keep_external_links(app):
    app.build()
    # --- keep external links: regression test for #1044
    et = etree_parse(app.outdir / 'external_links.xml')
    secs = et.findall('section')

    para0 = secs[0].findall('paragraph')
    # external link check
    assert_elem(
        para0[0],
        ['EXTERNAL LINK TO', 'Python', '.'],
        ['http://python.org/index.html'])

    # internal link check
    assert_elem(
        para0[1],
        ['EXTERNAL LINKS', 'IS INTERNAL LINK.'],
        ['i18n-with-external-links'])

    # inline link check
    assert_elem(
        para0[2],
        ['INLINE LINK BY', 'THE SPHINX SITE', '.'],
        ['http://sphinx-doc.org'])

    # unnamed link check
    assert_elem(
        para0[3],
        ['UNNAMED', 'LINK', '.'],
        ['http://google.com'])

    # link target swapped translation
    para1 = secs[1].findall('paragraph')
    assert_elem(
        para1[0],
        ['LINK TO', 'external2', 'AND', 'external1', '.'],
        ['http://example.com/external2',
         'http://example.com/external1'])
    assert_elem(
           para1[1],
           ['LINK TO', 'THE PYTHON SITE', 'AND', 'THE SPHINX SITE', '.'],
           ['http://python.org', 'http://sphinx-doc.org'])

    # multiple references in the same line
    para2 = secs[2].findall('paragraph')
    assert_elem(
        para2[0],
        ['LINK TO', 'EXTERNAL LINKS', ',', 'Python', ',',
         'THE SPHINX SITE', ',', 'UNNAMED', 'AND',
         'THE PYTHON SITE', '.'],
        ['i18n-with-external-links', 'http://python.org/index.html',
         'http://sphinx-doc.org', 'http://google.com',
         'http://python.org'])


@sphinx_intl
@pytest.mark.sphinx('xml')
@pytest.mark.test_params(shared_result='test_intl_basic')
def test_xml_role_xref(app):
    app.build()
    # --- role xref: regression test for #1090, #1193
    et = etree_parse(app.outdir / 'role_xref.xml')
    sec1, sec2 = et.findall('section')

    para1, = sec1.findall('paragraph')
    assert_elem(
        para1,
        ['LINK TO', "I18N ROCK'N ROLE XREF", ',', 'CONTENTS', ',',
         'SOME NEW TERM', '.'],
        ['i18n-role-xref', 'contents',
         'glossary_terms#term-some-term'])

    para2 = sec2.findall('paragraph')
    assert_elem(
        para2[0],
        ['LINK TO', 'SOME OTHER NEW TERM', 'AND', 'SOME NEW TERM', '.'],
        ['glossary_terms#term-some-other-term',
         'glossary_terms#term-some-term'])
    assert_elem(
        para2[1],
        ['LINK TO', 'SAME TYPE LINKS', 'AND',
         "I18N ROCK'N ROLE XREF", '.'],
        ['same-type-links', 'i18n-role-xref'])
    assert_elem(
        para2[2],
        ['LINK TO', 'I18N WITH GLOSSARY TERMS', 'AND', 'CONTENTS', '.'],
        ['glossary_terms', 'contents'])
    assert_elem(
        para2[3],
        ['LINK TO', '--module', 'AND', '-m', '.'],
        ['cmdoption-module', 'cmdoption-m'])
    assert_elem(
        para2[4],
        ['LINK TO', 'env2', 'AND', 'env1', '.'],
        ['envvar-env2', 'envvar-env1'])
    assert_elem(
        para2[5],
        ['LINK TO', 'token2', 'AND', 'token1', '.'],
        [])  # TODO: how do I link token role to productionlist?
    assert_elem(
        para2[6],
        ['LINK TO', 'same-type-links', 'AND', "i18n-role-xref", '.'],
        ['same-type-links', 'i18n-role-xref'])


@sphinx_intl
@pytest.mark.sphinx('xml')
@pytest.mark.test_params(shared_result='test_intl_basic')
def test_xml_warnings(app, warning):
    app.build()
    # warnings
    warnings = getwarning(warning)
    assert 'term not in glossary' not in warnings
    assert 'undefined label' not in warnings
    assert 'unknown document' not in warnings


@sphinx_intl
@pytest.mark.sphinx('xml')
@pytest.mark.test_params(shared_result='test_intl_basic')
def test_xml_label_targets(app):
    app.build()
    # --- label targets: regression test for #1193, #1265
    et = etree_parse(app.outdir / 'label_target.xml')
    secs = et.findall('section')

    para0 = secs[0].findall('paragraph')
    assert_elem(
        para0[0],
        ['X SECTION AND LABEL', 'POINT TO', 'implicit-target', 'AND',
         'X SECTION AND LABEL', 'POINT TO', 'section-and-label', '.'],
        ['implicit-target', 'section-and-label'])

    para1 = secs[1].findall('paragraph')
    assert_elem(
        para1[0],
        ['X EXPLICIT-TARGET', 'POINT TO', 'explicit-target', 'AND',
         'X EXPLICIT-TARGET', 'POINT TO DUPLICATED ID LIKE', 'id1',
         '.'],
        ['explicit-target', 'id1'])

    para2 = secs[2].findall('paragraph')
    assert_elem(
        para2[0],
        ['X IMPLICIT SECTION NAME', 'POINT TO',
         'implicit-section-name', '.'],
        ['implicit-section-name'])

    sec2 = secs[2].findall('section')

    para2_0 = sec2[0].findall('paragraph')
    assert_elem(
        para2_0[0],
        ['`X DUPLICATED SUB SECTION`_', 'IS BROKEN LINK.'],
        [])

    para3 = secs[3].findall('paragraph')
    assert_elem(
        para3[0],
        ['X', 'bridge label',
         'IS NOT TRANSLATABLE BUT LINKED TO TRANSLATED ' +
         'SECTION TITLE.'],
        ['label-bridged-target-section'])
    assert_elem(
        para3[1],
        ['X', 'bridge label', 'POINT TO',
         'LABEL BRIDGED TARGET SECTION', 'AND', 'bridge label2',
         'POINT TO', 'SECTION AND LABEL', '. THE SECOND APPEARED',
         'bridge label2', 'POINT TO CORRECT TARGET.'],
        ['label-bridged-target-section',
         'section-and-label',
         'section-and-label'])


@sphinx_intl
@pytest.mark.sphinx('html')
@pytest.mark.test_params(shared_result='test_intl_basic')
def test_additional_targets_should_not_be_translated(app):
    app.build()
    # [literalblock.txt]
    result = (app.outdir / 'literalblock.html').text(encoding='utf-8')

    # title should be translated
    expected_expr = 'CODE-BLOCKS'
    assert_count(expected_expr, result, 2)

    # ruby code block should not be translated but be highlighted
    expected_expr = """<span class="s1">&#39;result&#39;</span>"""
    assert_count(expected_expr, result, 1)

    # C code block without lang should not be translated and *ruby* highlighted
    expected_expr = """<span class="c1">#include &lt;stdlib.h&gt;</span>"""
    assert_count(expected_expr, result, 1)

    # C code block with lang should not be translated but be *C* highlighted
    expected_expr = ("""<span class="cp">#include</span> """
                     """<span class="cpf">&lt;stdio.h&gt;</span>""")
    assert_count(expected_expr, result, 1)

    # doctest block should not be translated but be highlighted
    expected_expr = (
        """<span class="gp">&gt;&gt;&gt; </span>"""
        """<span class="kn">import</span> <span class="nn">sys</span>  """
        """<span class="c1"># sys importing</span>""")
    assert_count(expected_expr, result, 1)

    # [raw.txt]

    result = (app.outdir / 'raw.html').text(encoding='utf-8')

    # raw block should not be translated
    expected_expr = """<iframe src="http://sphinx-doc.org"></iframe></div>"""
    assert_count(expected_expr, result, 1)

    # [figure.txt]

    result = (app.outdir / 'figure.html').text(encoding='utf-8')

    # alt and src for image block should not be translated
    expected_expr = """<img alt="i18n" src="_images/i18n.png" />"""
    assert_count(expected_expr, result, 1)

    # alt and src for figure block should not be translated
    expected_expr = """<img alt="img" src="_images/img.png" />"""
    assert_count(expected_expr, result, 1)


@sphinx_intl
@pytest.mark.sphinx(
    'html',
    srcdir='test_additional_targets_should_be_translated',
    confoverrides={
        'language': 'xx', 'locale_dirs': ['.'],
        'gettext_compact': False,
        'gettext_additional_targets': [
            'index',
            'literal-block',
            'doctest-block',
            'raw',
            'image',
        ],
    }
)
def test_additional_targets_should_be_translated(app):
    app.build()
    # [literalblock.txt]
    result = (app.outdir / 'literalblock.html').text(encoding='utf-8')

    # title should be translated
    expected_expr = 'CODE-BLOCKS'
    assert_count(expected_expr, result, 2)

    # ruby code block should be translated and be highlighted
    expected_expr = """<span class="s1">&#39;RESULT&#39;</span>"""
    assert_count(expected_expr, result, 1)

    # C code block without lang should be translated and *ruby* highlighted
    expected_expr = """<span class="c1">#include &lt;STDLIB.H&gt;</span>"""
    assert_count(expected_expr, result, 1)

    # C code block with lang should be translated and be *C* highlighted
    expected_expr = ("""<span class="cp">#include</span> """
                     """<span class="cpf">&lt;STDIO.H&gt;</span>""")
    assert_count(expected_expr, result, 1)

    # doctest block should not be translated but be highlighted
    expected_expr = (
        """<span class="gp">&gt;&gt;&gt; </span>"""
        """<span class="kn">import</span> <span class="nn">sys</span>  """
        """<span class="c1"># SYS IMPORTING</span>""")
    assert_count(expected_expr, result, 1)

    # [raw.txt]

    result = (app.outdir / 'raw.html').text(encoding='utf-8')

    # raw block should be translated
    expected_expr = """<iframe src="HTTP://SPHINX-DOC.ORG"></iframe></div>"""
    assert_count(expected_expr, result, 1)

    # [figure.txt]

    result = (app.outdir / 'figure.html').text(encoding='utf-8')

    # alt and src for image block should be translated
    expected_expr = """<img alt="I18N -&gt; IMG" src="_images/img.png" />"""
    assert_count(expected_expr, result, 1)

    # alt and src for figure block should be translated
    expected_expr = """<img alt="IMG -&gt; I18N" src="_images/i18n.png" />"""
    assert_count(expected_expr, result, 1)


@sphinx_intl
@pytest.mark.sphinx('text')
@pytest.mark.test_params(shared_result='test_intl_basic')
def test_text_references(app, warning):
    app.builder.build_specific([app.srcdir / 'refs.txt'])

    warnings = warning.getvalue().replace(os.sep, '/')
    warning_expr = u'refs.txt:\\d+: ERROR: Unknown target name:'
    assert_count(warning_expr, warnings, 0)


@pytest.mark.sphinx(
    'dummy', testroot='image-glob',
    srcdir='test_intl_image_glob',
    confoverrides={'language': 'xx'}
)
def test_image_glob_intl(app):
    app.build()
    # index.rst
    doctree = pickle.loads((app.doctreedir / 'index.doctree').bytes())

    assert_node(doctree[0][1], nodes.image, uri='rimg.xx.png',
                candidates={'*': 'rimg.xx.png'})

    assert isinstance(doctree[0][2], nodes.figure)
    assert_node(doctree[0][2][0], nodes.image, uri='rimg.xx.png',
                candidates={'*': 'rimg.xx.png'})

    assert_node(doctree[0][3], nodes.image, uri='img.*',
                candidates={'application/pdf': 'img.pdf',
                            'image/gif': 'img.gif',
                            'image/png': 'img.png'})

    assert isinstance(doctree[0][4], nodes.figure)
    assert_node(doctree[0][4][0], nodes.image, uri='img.*',
                candidates={'application/pdf': 'img.pdf',
                            'image/gif': 'img.gif',
                            'image/png': 'img.png'})

    # subdir/index.rst
    doctree = pickle.loads((app.doctreedir / 'subdir/index.doctree').bytes())

    assert_node(doctree[0][1], nodes.image, uri='subdir/rimg.xx.png',
                candidates={'*': 'subdir/rimg.xx.png'})

    assert_node(doctree[0][2], nodes.image, uri='subdir/svgimg.*',
                candidates={'application/pdf': 'subdir/svgimg.pdf',
                            'image/svg+xml': 'subdir/svgimg.xx.svg'})

    assert isinstance(doctree[0][3], nodes.figure)
    assert_node(doctree[0][3][0], nodes.image, uri='subdir/svgimg.*',
                candidates={'application/pdf': 'subdir/svgimg.pdf',
                            'image/svg+xml': 'subdir/svgimg.xx.svg'})


@pytest.mark.sphinx(
    'dummy', testroot='image-glob',
    srcdir='test_intl_image_glob',
    confoverrides={
        'language': 'xx',
        'figure_language_filename': u'{root}{ext}.{language}',
    }
)
def test_image_glob_intl_using_figure_language_filename(app):
    app.build()
    # index.rst
    doctree = pickle.loads((app.doctreedir / 'index.doctree').bytes())

    assert_node(doctree[0][1], nodes.image, uri='rimg.png.xx',
                candidates={'*': 'rimg.png.xx'})

    assert isinstance(doctree[0][2], nodes.figure)
    assert_node(doctree[0][2][0], nodes.image, uri='rimg.png.xx',
                candidates={'*': 'rimg.png.xx'})

    assert_node(doctree[0][3], nodes.image, uri='img.*',
                candidates={'application/pdf': 'img.pdf',
                            'image/gif': 'img.gif',
                            'image/png': 'img.png'})

    assert isinstance(doctree[0][4], nodes.figure)
    assert_node(doctree[0][4][0], nodes.image, uri='img.*',
                candidates={'application/pdf': 'img.pdf',
                            'image/gif': 'img.gif',
                            'image/png': 'img.png'})

    # subdir/index.rst
    doctree = pickle.loads((app.doctreedir / 'subdir/index.doctree').bytes())

    assert_node(doctree[0][1], nodes.image, uri='subdir/rimg.png',
                candidates={'*': 'subdir/rimg.png'})

    assert_node(doctree[0][2], nodes.image, uri='subdir/svgimg.*',
                candidates={'application/pdf': 'subdir/svgimg.pdf',
                            'image/svg+xml': 'subdir/svgimg.svg'})

    assert isinstance(doctree[0][3], nodes.figure)
    assert_node(doctree[0][3][0], nodes.image, uri='subdir/svgimg.*',
                candidates={'application/pdf': 'subdir/svgimg.pdf',
                            'image/svg+xml': 'subdir/svgimg.svg'})


def getwarning(warnings):
    return strip_escseq(warnings.getvalue().replace(os.sep, '/'))<|MERGE_RESOLUTION|>--- conflicted
+++ resolved
@@ -20,14 +20,8 @@
 from six import string_types
 import pytest
 
-<<<<<<< HEAD
-from util import tempdir, rootdir, path, gen_with_app, SkipTest, \
-    assert_re_search, assert_not_re_search, assert_in, assert_not_in, \
-    assert_startswith, assert_node, etree_parse, strip_escseq, assert_equal
-=======
 from util import tempdir, rootdir, path, assert_re_search, \
     assert_not_re_search, assert_startswith, assert_node, etree_parse
->>>>>>> 64114ae7
 
 
 sphinx_intl = pytest.mark.sphinx(
